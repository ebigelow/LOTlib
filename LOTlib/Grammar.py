# -*- coding: utf-8 -*-
"""
TODO: Allow PCFG to take another tree of FunctionNodes in generation. It then recurses and only genreates the leaves
TODO: When we generate, we MUST have a START->EXPR expansion, otherwise the top level doesn't get searched
"""

try:                import numpy as np
except ImportError: import numpypy as np

from copy import copy
from collections import defaultdict

import LOTlib
from LOTlib.Miscellaneous import *
from LOTlib.FunctionNode import isFunctionNode
from LOTlib.GrammarRule import GrammarRule, BVGrammarRule
from LOTlib.Hypotheses.Hypothesis import Hypothesis
from LOTlib.BVRuleContextManager import BVRuleContextManager



class Grammar:
    """
            A PCFG-ish class that can handle special types of rules:
                    - Rules that introduce bound variables
                    - Rules that sample from a continuous distribution
                    - Variable resampling probabilities among the rules

                    TODO: Implement this:
                    - This has a few special values of returntype, which are expected on the rhs of rules, and then generate continuous values
                            - \*uniform\* - when the name is this, the value printed and evaled is a uniform random sample of [0,1) (which can be resampled via the PCFG)
                            - \*normal\*  - 0 mean, 1 sd
                            - \*exponential\* - rate = 1

            NOTE: Bound variables have a rule id < 0

            This class fixes a bunch of problems that were in earlier versions, such as
    """

    def __init__(self, BV_P=10.0, BV_RESAMPLE_P=1.0, start='START'):
        self.__dict__.update(locals())

        self.rules = defaultdict(list) # A dict from nonterminals to lists of GrammarRules
        self.rule_count = 0
        self.bv_count = 0 # How many rules in the grammar introduce bound variables?
        self.bv_rule_id = 0 # A unique idenifier for each bv rule id (may get quite large)      . The actual stored rule are negative this
    
        
    def is_nonterminal(self, x):
        """ A nonterminal is just something that is a key for self.rules"""

    #       if x is a string       if x is a key
        return isinstance(x, str) and (x in self.rules)


    def display_rules(self):
        """
                Prints all the rules to the console.
        """
        for rule in self:
            print rule

    def __iter__(self):
        """
                Define an iterator so we can say "for rule in grammar..."
        """
        for k in self.rules.keys():
            for r in self.rules[k]:
                yield r

    def nonterminals(self):
        """
                Returns all non-terminals.
        """
        return self.rules.keys()

    def add_rule(self, nt, name, to, p, resample_p=1.0, bv_type=None, bv_args=None, bv_prefix='y', bv_p=None):
        """
                Adds a rule and returns the added rule.

                *nt* - The Nonterminal. e.g. S in "S -> NP VP"

                *name* - The name of this function. NOTE: If you are introducing a bound variable, the name of this function must reflect that it is a lambda node! Currently, the only way to do this is to name it 'lambda'.

                *to* - What you expand to (usually a FunctionNode).

                *p* - Unnormalized probability of expansion

                *resample_p* - In resampling, what is the probability of choosing this node?

                *bv_type* - What bound variable was introduced

                *bv_args* - What are the args when we use a bv (None is terminals, else a type signature)

        """
        self.rule_count += 1
        
        if bv_type is not None:
            
            # Check the name
            assert (name.lower() == 'lambda' or name.lower() == 'applylambda'), "When introducing bound variables, the name of the expanded function must be 'lambda'."
            
            newrule = BVGrammarRule(nt,name,to, p=p, resample_p=resample_p, bv_type=bv_type, bv_args=bv_args, bv_prefix=bv_prefix, bv_p=bv_p)
            
        else:
            newrule = GrammarRule(nt,name,to, p=p, resample_p=resample_p)
            
        # actually add it
        self.rules[nt].append(newrule)     
        return newrule
    
    def is_terminal_rule(self, r):
        """
            Check if a rule is "terminal" meaning that it doesn't contain any nonterminals in its expansion
        """ 
        return not any([self.is_nonterminal(a) for a in None2Empty(r.to)])  
    
    
        
    ############################################################
    ## Generation
    ############################################################


    def generate(self, x=None):
        """
                Generate from the PCFG -- default is to start from x - either a
                nonterminal or a FunctionNode

        """
        #print "# Calling grammar.generate", d, type(x), x
        
        # Decide what to start from based on the default if start is not specified
        if x is None:
            x = self.start

        # Dispatch different kinds of generation
        if isinstance(x,list):            
            # If we get a list, just map along it to generate. We don't count lists as depth--only FunctionNodes
            return map(lambda xi: self.generate(x=xi), x)
        elif self.is_nonterminal(x):
            
            # sample a grammar rule
            r, gp = weighted_sample(self.rules[x], probs=lambda x: x.p, return_probability=True, log=False)
            #print "SAMPLED:", gp, r, type(r)
            
            # Make a stub for this functionNode 
            fn = r.make_FunctionNodeStub(self, gp) ## NOT SURE WHY BU TCOPY IS NECESSARY HERE
            
            # How we expend below depends on whether or not its an applylambda
            """
            if fn.isapplylambda():
                # isapplylambda is special in that the first arg is generated in the context created by adding the rule, but the second is not
                # Note that we may have 1 or 2 args: 1 if it's the first generation, and 2 if its a resample
                
                # Make the length right -- when generating fn.args has one, otherwise it will have 2 (in resampling)
                if len(fn.args) == 1:
                        fn.args.append(fn.added_rule.nt)
                assert len(fn.args) == 2
                                    
                # Define a new context that is the grammar with the rule added. Then, when we exit, it's still right 
                with BVRuleContextManager(self, d, fn.added_rule):                    
                    # the BV is defined for the first arg, but not the second
                    fn.args[0] = self.generate(fn.args[0] if isinstance(fn.args[0],str) else fn.args[0].returntype, d+1)
                
                # generate the argument that gets passed to the first argument
                # The complication here is that the args may themselves be functions
                if r.bv_args is None: # if the args are not functions
                    a = self.generate(fn.added_rule.nt, d+1)
                else: # if they are functions, we must introduce rules on *that* side
                    
                    # give each a an argument!
                    fn.a_args = [  GrammarRule(a_t, 'a'+str(d), None, p=self.BV_P, resample_p=self.BV_RESAMPLE_P) for a_t in r.bv_args]
                    with BVRuleContextManager(self, d, *fn.a_args):                    
                        # the BV is defined for the first arg, but not the second
                        fn.args[1] = self.generate(fn.args[1] if isinstance(fn.args[1],str) else fn.args[1].returntype, d+1)
                
                return fn
            else: # Else we are normal, either a lambda or not (in either case, the args have added_rule (which may be none) in the context
            
            INDENT THE NEXT BLOCK IF YOU UNCOMMENT THIS:
            """
                
            # Define a new context that is the grammar with the rule added. Then, when we exit, it's still right 
            with BVRuleContextManager(self, fn.added_rule): # not sure why I can't use with/as:
                if fn.args is not None:  # Can't recurse on None or else we genreate from self.start
                    fn.args = self.generate(fn.args)  # and generate below *in* this context (e.g. with the new rules added)

            return fn

        else:  # must be a terminal
            assert isinstance(x, str), ("*** Terminal must be a string! x="+x)
            return x


    def iterate_subnodes(self, t, d=0, predicate=lambdaTrue, do_bv=True, yield_depth=False):
        """
                Iterate through all subnodes of node *t*, while updating the added rules (bound variables)
                so that at each subnode, the grammar is accurate to what it was.

                if *do_bv*=False, we don't do bound variables (useful for things like counting nodes, instead of having to update the grammar)

                *yield_depth*: if True, we return (node, depth) instead of node
                *predicate*: filter only the ones that match this

                NOTE: if you DON'T iterate all the way through, you end up acculmulating bv rules
                so NEVER stop this iteration in the middle!
                
                TODO: Make this more elegant -- use BVCM
        """
        
        if isFunctionNode(t):
          #  print "iterate subnode: ", t, t.added_rule
            
            if predicate(t):
                yield (t,d) if yield_depth else t
            
            #Define a new context that is the grammar with the rule added. Then, when we exit, it's still right 
            with BVRuleContextManager(self, t.added_rule):                    
                   
                if t.args is not None:
                    for g in self.iterate_subnodes(t.args, d=d+1, do_bv=do_bv, yield_depth=yield_depth, predicate=predicate): # pass up anything from below
                        yield g

        elif isinstance(t, list):
            for a in t:
                for g in self.iterate_subnodes(a, d=d, do_bv=do_bv, yield_depth=yield_depth, predicate=predicate):
                    yield g

    def resample_normalizer(self, t, predicate=lambdaTrue):
        """
                Returns the sum of all of the non-normalized probabilities.
        """
        Z = 0.0
        for ti in self.iterate_subnodes(t, do_bv=True, predicate=predicate):
            Z += ti.resample_p
        return Z


    def sample_node_via_iterate(self, t, predicate=lambdaTrue, do_bv=True):
        """
                This will yield a random node in the middle of its iteration, allowing us to expand bound variables properly
                (e.g. when the node is yielded, the state of the grammar is correct)
                It also yields the probability and the depth

                So use this via

                for ni, di, resample_p, resample_Z, in sample_node_via_iterate():
                        ... do something

                and it should only execute once, despite the "for"
                The "for" is nice so that it will yield back and clean up the bv

        """

        Z = self.resample_normalizer(t, predicate=predicate) # the total probability
        r = random() * Z # now select a random number (giving a random node)
        sm = 0.0
        foundit = False

        for ni, di in self.iterate_subnodes(t, predicate=predicate, do_bv=do_bv, yield_depth=True):
            sm += ni.resample_p
            if sm >= r and not foundit: # our node
                foundit=True
                yield [ni, di, ni.resample_p, Z]
        
        
    def depth_to_terminal(self, x, openset=None, current_d=None):
        """
            Return a dictionary that maps both this grammar's rules and its nonterminals to a number, giving how quickly we
            can go from that nonterminal or rule to a terminal. 
            
            *openset* -- stores the set of things we're currently trying to compute for. We must skip rules that contain anything we've seen, since 
            they have to be defined still, and so we want to avoid a loop. 
        """
        
        if current_d is None: 
            current_d = dict()
            
        if openset is None:
            openset = set()
            
        openset.add(x)
        
        if isinstance(x, GrammarRule):
            if x.to is None or len(x.to) == 0:
                current_d[x] = 0 # we are a terminal
            else:
                current_d[x] = 1+max([ (self.depth_to_terminal(a, openset=openset, current_d=current_d) if a not in openset else 0) for a in x.to])
        elif isinstance(x, str):
            if x not in self.rules:
                current_d[x] = 0 # a terminal
            else:
                current_d[x] = min([(self.depth_to_terminal(r, openset=openset, current_d=current_d) if r not in openset else Infinity) for r in self.rules[x] ])
        else:
            assert False, "Shouldn't get here!"
        
        openset.remove(x)
        
        return current_d[x]
        

    def increment_tree(self, x=None, depth=0, max_depth=Infinity):
        """
            A wrapper to increment_tree to pre-compute some info on depths and handle corner cases
        """
        if x is None:
            x = self.start
        
        # Now really call increment_tree, using depthdict to sort
        for y in LOTlib.lot_iter(self.increment_tree_(x, depth=depth, max_depth=max_depth, depthdict=dict())):
            yield y
            
    
    def increment_tree_(self, x=None, depth=0, max_depth=Infinity, depthdict=None):
        """
                A lazy version of tree enumeration. Here, we generate all trees, starting from a rule or a nonterminal symbol and going up to max_depth

                This is constant memory and should produce each tree *once* (However: if a grammar has multiple derivations of the same
                str(tree), then you will see repeats!)

                *x*: A node in the tree
                *depth*: Depth of the tree
                *depthdict* : memoizes depth_to_terminal so that we can order rules in order to make enumeration small->large
        """
<<<<<<< HEAD
        # print 'Performing lazy iteration on node ', x
        assert self.bv_count==0, "*** Error: increment_tree not yet implemented for bound variables."
        
=======
>>>>>>> c16f341b
        # wrap no specification for x
        
        if depth >= max_depth:
            raise StopIteration

<<<<<<< HEAD
        #print "Call increment_tree ", x     
        if isFunctionNode(x) and depth >= 0 and x.args is not None:
            # print "FN:", x, depth
=======
        if isFunctionNode(x):
            # NOTE: WE don't need to handle BV here since they are handled below when we use the rule
>>>>>>> c16f341b

            original_x = copy(x)
            
            # go all odometer on the kids below::
            iters = [self.increment_tree_(x=y,depth=depth,max_depth=max_depth, depthdict=depthdict) if self.is_nonterminal(y) else None for y in x.args]
            if len(iters) == 0:
                yield copy(x)
            else:
                #print "HERE", iters
                for i in xrange(len(iters)):
                    if iters[i] is not None:
                        x.args[i] = iters[i].next()
                
                # the index of the last terminal symbol (may not be len(iters)-1),
                last_terminal_idx = max( [i if iters[i] is not None else -1 for i in xrange(len(iters))] )

                ## Now loop through the args, counting them up
                while True:
                    
                    yield copy(x) # yield the initial tree, and then each successive tree

                    # and then process each carry:
                    for carry_pos in xrange(len(iters)): # index into which tree we are incrementing
                        if iters[carry_pos] is not None: # we are not a terminal symbol (mixed in)
                            
                            ## NOTE: This *MUST* go here in order to prevent adding a rule and then not removing it when you carry (thus introducing a bv of a1 into a2)
                            with BVRuleContextManager(self, x.added_rule):
    
                                try:
                                    x.args[carry_pos] = iters[carry_pos].next()
                                    break # if we increment successfully, no carry, so break out of i loop
                                except StopIteration: # if so, then "carry"
                                    if carry_pos == last_terminal_idx:
                                        raise StopIteration
                                    elif iters[carry_pos] is not None:
                                        # reset the incrementer since we just carried
                                        iters[carry_pos] = self.increment_tree_(x=original_x.args[carry_pos],depth=depth,max_depth=max_depth, depthdict=depthdict)
                                        x.args[carry_pos] = iters[carry_pos].next() # reset this
                                        # and just continue your loop over i (which processes the carry)

        elif self.is_nonterminal(x): # just a single nonterminal
          
            ## TODO: somewhat inefficient since we do this each time:
            ## Here we change the order of rules to be terminals *first*
            terminals = []
            nonterminals = []
            for k in self.rules[x]:
                if not self.is_terminal_rule(k):      #AAH this used to be called "x" and that ruined the scope of the outer "x"
                    nonterminals.append(k)
                else:                       
                    terminals.append(k)
            
            # sort by probability, so high probability trees *tend* to come first
            #terminals    = sorted(terminals,    key=lambda r: self.depth_to_terminal(r, current_d=depthdict) )
            #nonterminals = sorted(nonterminals, key=lambda r: self.depth_to_terminal(r, current_d=depthdict) )
            terminals    = sorted(terminals,    key=lambda r: 1 )
            nonterminals = sorted(nonterminals, key=lambda r: 1 )
            Z = logsumexp([ log(r.p) for r in self.rules[x]] ) # normalizer
            
            #print terminals
            #print nonterminals
            #print "---------------------------------------"
            
            # yield each of the rules that lead to terminals -- always do this since depth>=0 (above)
            for r in terminals:
                fn = r.make_FunctionNodeStub(self, (log(r.p) - Z))
                # Do not need to set added_rule since they can't exist here
                yield fn
                
            if depth < max_depth: # if we can go deeper
                # and expand each nonterminals
                for r in nonterminals:
                    fn = r.make_FunctionNodeStub(self, (log(r.p) - Z))
                    #print ">>>>", r
                    
                    
                    for q in self.increment_tree_(x=fn, depth=depth+1,max_depth=max_depth, depthdict=depthdict):
                        yield q
            else:
                yield x


    def lp_regenerate_propose_to(self, x, y, xZ=None, yZ=None):
        """
                Returns a log probability of starting at x and ending up at y from a regeneration move.
                Any node is a candidate if the trees are identical except for what's below those nodes
                (although what's below *can* be identical!)

                NOTE: This does NOT take into account insert/delete
                NOTE: Not so simple because we must count multiple paths
        """

        # TODO: Can we remove yZ?
        # TODO: TEST THIS:

        # Wrap for hypotheses instead of trees
        if isinstance(x, Hypothesis):
            assert isinstance(y, Hypothesis), ("*** If x is a hypothesis, y must be! "+str(y) )
            return self.lp_regenerate_propose_to(x.value,y.value,xZ=xZ, yZ=yZ)

        RP = -Infinity

        if (isinstance(x,str) and isinstance(y,str) and x==y) or (x.returntype == y.returntype):

            # compute the normalizer
            if xZ is None: xZ = self.resample_normalizer(x)
            if yZ is None: yZ = self.resample_normalizer(y)

            # Well we could select x's root to go to Y
            RP = logplusexp(RP, log(x.resample_p) - log(xZ) + y.log_probability() )

            if x.name == y.name:

                # how many kids are not equal, and where was the last?
                mismatch_count, mismatch_index = 0, 0

                # print 'args are', x.args

                if x.args is not None:
                    for i, xa, ya in zip(xrange(len(x.args)), x.args if x.args is not None else [],
                                                              y.args if y.args is not None else []):
                        if xa != ya: # checks whole subtree!
                            mismatch_count += 1
                            mismatch_index = i

                if mismatch_count > 1: # We have to have only selected x,y to regenerate
                    pass
                elif mismatch_count == 1: # we could propose to x, or x.args[mismatch_index], but nothing else (nothing else will fix the mismatch)
                    RP = logplusexp(RP, self.lp_regenerate_propose_to(x.args[mismatch_index], y.args[mismatch_index], xZ=xZ, yZ=yZ))
                else: # identical trees -- we could propose to any, so that's just the tree probability below convolved with the resample p
                    for xi in dropfirst(x): # we already counted ourself
                        RP = logplusexp(RP, log(xi.resample_p) - log(xZ) + xi.log_probability() )

        return RP


# # # # # # # # # # # # # # # # # # # # # # # # # # # # # # # # #
if __name__ == "__main__":
    pass
    #from LOTlib.Examples.FOL.FOL import grammar
    from LOTlib.Examples.Magnetism.SimpleMagnetism import grammar
    #from LOTlib.Examples.Number.Shared import grammar
    
    #for t in grammar.increment_tree(max_depth=7):
    #    print t.depth(), t
        #t.fullprint()
        #print "\n\n"
     
    #for r in grammar.rules.keys():
    #    print ">>", grammar.depth_to_terminal(r), r
        
    #for _ in xrange(1000):
    #    t = grammar.generate()
    #    print t.depth(), t

"""
    #from LOTlib.Examples.RationalRules.Shared import grammar
    #from LOTlib.Examples.Number.Shared import grammar
    #from LOTlib.DefaultGrammars import SimpleBoolean as grammar
    SimpleBoolean= Grammar()
    SimpleBoolean.add_rule('START', 'False', None, 1)
    SimpleBoolean.add_rule('START', 'True', None, 1)
    SimpleBoolean.add_rule('START', '', ['BOOL'], 1.0)
    
    SimpleBoolean.add_rule('BOOL', 'and_', ['BOOL', 'BOOL'], 1.0)
    SimpleBoolean.add_rule('BOOL', 'not_', ['BOOL'], 1.0)
    
    SimpleBoolean.add_rule('BOOL', '', ['PREDICATE'], 5)
     
    for t in SimpleBoolean.increment_tree(x='BOOL', depth=6):
        print t
"""


"""
        #AB_GRAMMAR = PCFG()
        #AB_GRAMMAR.add_rule('START', '', ['EXPR'], 1.0)
        #AB_GRAMMAR.add_rule('EXPR', '', ['A', 'EXPR'], 1.0)
        #AB_GRAMMAR.add_rule('EXPR', '', ['B', 'EXPR'], 1.0)

        #AB_GRAMMAR.add_rule('EXPR', '', ['A'], 1.0)
        #AB_GRAMMAR.add_rule('EXPR', '', ['B'], 1.0)

        #for i in xrange(1000):
                #x = AB_GRAMMAR.generate('START')
                #print x.log_probability(), x


        grammar = Grammar()
        grammar.add_rule('START', '', ['EXPR'], 1.0)
        #grammar.add_rule('EXPR', 'somefunc_', ['EXPR', 'EXPR', 'EXPR'], 1.0, resample_p=5.0)
        grammar.add_rule('EXPR', 'plus_', ['EXPR', 'EXPR'], 4.0, resample_p=10.0)
        grammar.add_rule('EXPR', 'times_', ['EXPR', 'EXPR'], 3.0, resample_p=5.0)
        grammar.add_rule('EXPR', 'divide_', ['EXPR', 'EXPR'], 2.0)
        grammar.add_rule('EXPR', 'subtract_', ['EXPR', 'EXPR'], 1.0)
        grammar.add_rule('EXPR', 'x', [], 15.0) # these terminals should have None for their function type; the literals
        grammar.add_rule('EXPR', '1.0', [], 3.0)
        grammar.add_rule('EXPR', '13.0', [], 2.0)

        ## We generate a few ways, mapping strings to the actual things
        #print "Testing increment (no lambda)"
        #TEST_INC = dict()

        #for t in grammar.increment_tree('START',3):
                #TEST_INC[str(t)] = t

        #print "Testing generate (no lambda)"
        TEST_GEN = dict()
        TARGET = dict()
        from LOTlib.Hypotheses.LOTHypothesis import LOTHypothesis
        for i in xrange(10000):
                t = grammar.generate('START')
                # print ">>", t, ' ', dir(t)
                TEST_GEN[str(t)] = t

                if t.count_nodes() < 10:
                        TARGET[LOTHypothesis(grammar, value=copy(t) )] = t.log_probability()
                        # print out log probability and tree
                        print t, ' ', t.log_probability()




        #print "Testing MCMC (no counts) (no lambda)"
        #TEST_MCMC = dict()
        #MCMC_STEPS = 10000
        #import LOTlib.MetropolisHastings
        #from LOTlib.Hypothesis import LOTHypothesis
        #hyp = LOTHypothesis(grammar)
        #for x in LOTlib.MetropolisHastings.mh_sample(hyp, [], MCMC_STEPS):
                ##print ">>", x
                #TEST_MCMC[str(x.value)] = copy(x.value)

        ### Now print out the results and see what's up
        #for x in TEST_GEN.values():

                ## We'll only check values that appear in all
                #if str(x) not in TEST_MCMC or str(x) not in TEST_INC: continue

                ## If we print
                #print TEST_INC[str(x)].log_probability(),  TEST_GEN[str(x)].log_probability(),  TEST_MCMC[str(x)].log_probability(), x

                #assert abs( TEST_INC[str(x)].log_probability() - TEST_GEN[str(x)].log_probability()) < 1e-9
                #assert abs( TEST_INC[str(x)].log_probability() -  TEST_MCMC[str(x)].log_probability()) < 1e-9


        ## # # # # # # # # # # # # # # #
        ### And now do a version with bound variables
        ## # # # # # # # # # # # # # # #

        grammar.add_rule('EXPR', 'apply', ['FUNCTION', 'EXPR'], 5.0)
        grammar.add_rule('FUNCTION', 'lambda', ['EXPR'], 1.0, bv_type='EXPR', bv_args=None) # bvtype means we introduce a bound variable below

        print "Testing generate (lambda)"
        TEST_GEN = dict()
        for i in xrange(10000):
                x = grammar.generate('START')
                TEST_GEN[str(x)] = x
                #print x
                #x.fullprint()

        print "Testing MCMC (lambda)"
        TEST_MCMC = dict()
        TEST_MCMC_COUNT = defaultdict(int)
        MCMC_STEPS = 50000
        import LOTlib.MetropolisHastings
        from LOTlib.Hypothesis import LOTHypothesis
        hyp = LOTHypothesis(grammar)
        for x in LOTlib.MetropolisHastings.mh_sample(hyp, [], MCMC_STEPS):
                TEST_MCMC[str(x.value)] = copy(x.value)
                TEST_MCMC_COUNT[str(x.value)] += 1 # keep track of these
                #print x
                #for kk in grammar.iterate_subnodes(x.value, do_bv=True, yield_depth=True):
                        #print ">>\t", kk
                #print "\n"
                #x.value.fullprint()

        # Now print out the results and see what's up
        for x in TEST_GEN.values():

                # We'll only check values that appear in all
                if str(x) not in TEST_MCMC: continue

                #print TEST_GEN[str(x)].log_probability(),  TEST_MCMC[str(x)].log_probability(), x

                if abs( TEST_GEN[str(x)].log_probability() - TEST_MCMC[str(x)].log_probability()) > 1e-9:
                        print "----------------------------------------------------------------"
                        print "--- Mismatch in tree probabilities:                          ---"
                        print "----------------------------------------------------------------"
                        TEST_GEN[str(x)].fullprint()
                        print "----------------------------------------------------------------"
                        TEST_MCMC[str(x)].fullprint()
                        print "----------------------------------------------------------------"

                assert abs( TEST_GEN[str(x)].log_probability() - TEST_MCMC[str(x)].log_probability()) < 1e-9

        # Now check that the MCMC actually visits the nodes the right number of time
        keys = [x for x in TEST_MCMC.keys() if TEST_MCMC[x].count_nodes() <= 8 ] # get a set of common trees
        cntZ = log(sum([ TEST_MCMC_COUNT[x] for x in keys]))
        lpZ  = logsumexp([ TEST_MCMC[x].log_probability() for x in keys])
        for x in sorted(keys, key=lambda x: TEST_MCMC[x].log_probability()):
                #x.fullprint()
                #print "))", x
                print TEST_MCMC_COUNT[x], log(TEST_MCMC_COUNT[x])-cntZ, TEST_MCMC[x].log_probability() - lpZ,  TEST_MCMC[x].log_probability(), q(TEST_MCMC[x]), hasattr(x, 'my_log_probability')


                ## TODO: ADD ASSERTIONS ETC


        # To check the computation of lp_regenerate_propose_to, which should return how likely we are to propose
        # from one tree to another
        #from LOTlib.Examples.Number.Shared import *
        #x = NumberExpression(grammar).value
        #NN = 100000
        #d = defaultdict(int)
        #for i in xrange(NN):
                #y,_ = grammar.propose(x, insert_delete_probability=0.0)
                #d[y] += 1
        ## Show counts and expected counts
        #for y in sorted( d.keys(), key=lambda z: d[z]):
                #EC = round(exp(grammar.lp_regenerate_propose_to(x,y))*NN)
                #if d[y] > 10 or EC > 10: # print only highish prob things
                        #print d[y], EC, y
        #print ">>", x








        # If success....
        print "---------------------------"
        print ":-) No complaints here!"
        print "---------------------------"


















        ## We will use three four methods to generate a set of trees. Each of these should give the same probabilities:
        # - increment_tree('START')
        # - generate('START')
        # - MCMC with proposals (via counts)
        # - MCMC with proposals (via probabilities of found trees)



        #for i in xrange(1000):
                #x = ARITHMETIC_GRAMMAR.generate('START')

                #print x.log_probability(), ARITHMETIC_GRAMMAR.RR_prior(x), x
                #for xi in ARITHMETIC_GRAMMAR.iterate_subnodes(x):
                        #print "\t", xi
"""<|MERGE_RESOLUTION|>--- conflicted
+++ resolved
@@ -323,25 +323,13 @@
                 *depth*: Depth of the tree
                 *depthdict* : memoizes depth_to_terminal so that we can order rules in order to make enumeration small->large
         """
-<<<<<<< HEAD
-        # print 'Performing lazy iteration on node ', x
-        assert self.bv_count==0, "*** Error: increment_tree not yet implemented for bound variables."
-        
-=======
->>>>>>> c16f341b
         # wrap no specification for x
         
         if depth >= max_depth:
             raise StopIteration
 
-<<<<<<< HEAD
-        #print "Call increment_tree ", x     
-        if isFunctionNode(x) and depth >= 0 and x.args is not None:
-            # print "FN:", x, depth
-=======
         if isFunctionNode(x):
             # NOTE: WE don't need to handle BV here since they are handled below when we use the rule
->>>>>>> c16f341b
 
             original_x = copy(x)
             
