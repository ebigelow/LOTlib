# -*- coding: utf-8 -*-
"""
TODO: Allow PCFG to take another tree of FunctionNodes in generation. It then recurses and only genreates the leaves
TODO: When we generate, we MUST have a START->EXPR expansion, otherwise the top level doesn't get searched
"""

try:                import numpy as np
except ImportError: import numpypy as np

from copy import copy
from collections import defaultdict

import LOTlib
from LOTlib.Miscellaneous import *
from LOTlib.FunctionNode import isFunctionNode
from LOTlib.GrammarRule import GrammarRule, BVGrammarRule
from LOTlib.Hypotheses.Hypothesis import Hypothesis
from LOTlib.BVRuleContextManager import BVRuleContextManager



class Grammar:
    """
            A PCFG-ish class that can handle special types of rules:
                    - Rules that introduce bound variables
                    - Rules that sample from a continuous distribution
                    - Variable resampling probabilities among the rules

                    TODO: Implement this:
                    - This has a few special values of returntype, which are expected on the rhs of rules, and then generate continuous values
                            - \*uniform\* - when the name is this, the value printed and evaled is a uniform random sample of [0,1) (which can be resampled via the PCFG)
                            - \*normal\*  - 0 mean, 1 sd
                            - \*exponential\* - rate = 1

            NOTE: Bound variables have a rule id < 0

            This class fixes a bunch of problems that were in earlier versions, such as
    """

    def __init__(self, BV_P=10.0, BV_RESAMPLE_P=1.0, start='START'):
        self.__dict__.update(locals())

        self.rules = defaultdict(list) # A dict from nonterminals to lists of GrammarRules
        self.rule_count = 0
        self.bv_count = 0 # How many rules in the grammar introduce bound variables?
        self.bv_rule_id = 0 # A unique idenifier for each bv rule id (may get quite large)      . The actual stored rule are negative this
    
        
    def is_nonterminal(self, x):
        """ A nonterminal is just something that is a key for self.rules"""

    #       if x is a string       if x is a key
        return isinstance(x, str) and (x in self.rules)


    def display_rules(self):
        """
                Prints all the rules to the console.
        """
        for rule in self:
            print rule

    def __iter__(self):
        """
                Define an iterator so we can say "for rule in grammar..."
        """
        for k in self.rules.keys():
            for r in self.rules[k]:
                yield r

    def nonterminals(self):
        """
                Returns all non-terminals.
        """
        return self.rules.keys()

    def add_rule(self, nt, name, to, p, resample_p=1.0, bv_type=None, bv_args=None, bv_prefix='y', bv_p=None):
        """
                Adds a rule and returns the added rule.

                *nt* - The Nonterminal. e.g. S in "S -> NP VP"

                *name* - The name of this function. NOTE: If you are introducing a bound variable, the name of this function must reflect that it is a lambda node! Currently, the only way to do this is to name it 'lambda'.

                *to* - What you expand to (usually a FunctionNode).

                *p* - Unnormalized probability of expansion

                *resample_p* - In resampling, what is the probability of choosing this node?

                *bv_type* - What bound variable was introduced

                *bv_args* - What are the args when we use a bv (None is terminals, else a type signature)

        """
        self.rule_count += 1
        
        if bv_type is not None:
            
            # Check the name
            assert (name.lower() == 'lambda' or name.lower() == 'applylambda'), "When introducing bound variables, the name of the expanded function must be 'lambda'."
            
            newrule = BVGrammarRule(nt,name,to, p=p, resample_p=resample_p, bv_type=bv_type, bv_args=bv_args, bv_prefix=bv_prefix, bv_p=bv_p)
            
        else:
            newrule = GrammarRule(nt,name,to, p=p, resample_p=resample_p)
            
        # actually add it
        self.rules[nt].append(newrule)     
        return newrule
    
    def is_terminal_rule(self, r):
        """
            Check if a rule is "terminal" meaning that it doesn't contain any nonterminals in its expansion
        """ 
        return not any([self.is_nonterminal(a) for a in None2Empty(r.to)])  
    
    
        
    ############################################################
    ## Generation
    ############################################################


    def generate(self, x=None):
        """
                Generate from the PCFG -- default is to start from x - either a
                nonterminal or a FunctionNode

        """
        #print "# Calling grammar.generate", d, type(x), x
        
        # Decide what to start from based on the default if start is not specified
        if x is None:
            x = self.start

        # Dispatch different kinds of generation
        if isinstance(x,list):            
            # If we get a list, just map along it to generate. We don't count lists as depth--only FunctionNodes
            return map(lambda xi: self.generate(x=xi), x)
        elif self.is_nonterminal(x):
            
            # sample a grammar rule
            r, gp = weighted_sample(self.rules[x], probs=lambda x: x.p, return_probability=True, log=False)
            #print "SAMPLED:", gp, r, type(r)
            
            # Make a stub for this functionNode 
            fn = r.make_FunctionNodeStub(self, gp) ## NOT SURE WHY BU TCOPY IS NECESSARY HERE
            
            # How we expend below depends on whether or not its an applylambda
            """
            if fn.isapplylambda():
                # isapplylambda is special in that the first arg is generated in the context created by adding the rule, but the second is not
                # Note that we may have 1 or 2 args: 1 if it's the first generation, and 2 if its a resample
                
                # Make the length right -- when generating fn.args has one, otherwise it will have 2 (in resampling)
                if len(fn.args) == 1:
                        fn.args.append(fn.added_rule.nt)
                assert len(fn.args) == 2
                                    
                # Define a new context that is the grammar with the rule added. Then, when we exit, it's still right 
                with BVRuleContextManager(self, d, fn.added_rule):                    
                    # the BV is defined for the first arg, but not the second
                    fn.args[0] = self.generate(fn.args[0] if isinstance(fn.args[0],str) else fn.args[0].returntype, d+1)
                
                # generate the argument that gets passed to the first argument
                # The complication here is that the args may themselves be functions
                if r.bv_args is None: # if the args are not functions
                    a = self.generate(fn.added_rule.nt, d+1)
                else: # if they are functions, we must introduce rules on *that* side
                    
                    # give each a an argument!
                    fn.a_args = [  GrammarRule(a_t, 'a'+str(d), None, p=self.BV_P, resample_p=self.BV_RESAMPLE_P) for a_t in r.bv_args]
                    with BVRuleContextManager(self, d, *fn.a_args):                    
                        # the BV is defined for the first arg, but not the second
                        fn.args[1] = self.generate(fn.args[1] if isinstance(fn.args[1],str) else fn.args[1].returntype, d+1)
                
                return fn
            else: # Else we are normal, either a lambda or not (in either case, the args have added_rule (which may be none) in the context
            
            INDENT THE NEXT BLOCK IF YOU UNCOMMENT THIS:
            """
                
            # Define a new context that is the grammar with the rule added. Then, when we exit, it's still right 
            with BVRuleContextManager(self, fn.added_rule): # not sure why I can't use with/as:
                if fn.args is not None:  # Can't recurse on None or else we genreate from self.start
                    fn.args = self.generate(fn.args)  # and generate below *in* this context (e.g. with the new rules added)

            return fn

        else:  # must be a terminal
            assert isinstance(x, str), ("*** Terminal must be a string! x="+x)
            return x


    def iterate_subnodes(self, t, d=0, predicate=lambdaTrue, do_bv=True, yield_depth=False):
        """
                Iterate through all subnodes of node *t*, while updating the added rules (bound variables)
                so that at each subnode, the grammar is accurate to what it was.

                if *do_bv*=False, we don't do bound variables (useful for things like counting nodes, instead of having to update the grammar)

                *yield_depth*: if True, we return (node, depth) instead of node
                *predicate*: filter only the ones that match this

                NOTE: if you DON'T iterate all the way through, you end up acculmulating bv rules
                so NEVER stop this iteration in the middle!
                
                TODO: Make this more elegant -- use BVCM
        """
        
        if isFunctionNode(t):
          #  print "iterate subnode: ", t, t.added_rule
            
            if predicate(t):
                yield (t,d) if yield_depth else t
            
            #Define a new context that is the grammar with the rule added. Then, when we exit, it's still right 
            with BVRuleContextManager(self, t.added_rule):                    
                   
                if t.args is not None:
                    for g in self.iterate_subnodes(t.args, d=d+1, do_bv=do_bv, yield_depth=yield_depth, predicate=predicate): # pass up anything from below
                        yield g

        elif isinstance(t, list):
            for a in t:
                for g in self.iterate_subnodes(a, d=d, do_bv=do_bv, yield_depth=yield_depth, predicate=predicate):
                    yield g

    def resample_normalizer(self, t, predicate=lambdaTrue):
        """
                Returns the sum of all of the non-normalized probabilities.
        """
        Z = 0.0
        for ti in self.iterate_subnodes(t, do_bv=True, predicate=predicate):
            Z += ti.resample_p
        return Z


    def sample_node_via_iterate(self, t, predicate=lambdaTrue, do_bv=True):
        """
                This will yield a random node in the middle of its iteration, allowing us to expand bound variables properly
                (e.g. when the node is yielded, the state of the grammar is correct)
                It also yields the probability and the depth

                So use this via

                for ni, di, resample_p, resample_Z, in sample_node_via_iterate():
                        ... do something

                and it should only execute once, despite the "for"
                The "for" is nice so that it will yield back and clean up the bv

        """

        Z = self.resample_normalizer(t, predicate=predicate) # the total probability
        r = random() * Z # now select a random number (giving a random node)
        sm = 0.0
        foundit = False

        for ni, di in self.iterate_subnodes(t, predicate=predicate, do_bv=do_bv, yield_depth=True):
            sm += ni.resample_p
            if sm >= r and not foundit: # our node
                foundit=True
                yield [ni, di, ni.resample_p, Z]
        
        
    def depth_to_terminal(self, x, openset=None, current_d=None):
        """
            Return a dictionary that maps both this grammar's rules and its nonterminals to a number, giving how quickly we
            can go from that nonterminal or rule to a terminal. 
            
            *openset* -- stores the set of things we're currently trying to compute for. We must skip rules that contain anything we've seen, since 
            they have to be defined still, and so we want to avoid a loop. 
        """
        
        if current_d is None: 
            current_d = dict()
            
        if openset is None:
            openset = set()
            
        openset.add(x)
        
        if isinstance(x, GrammarRule):
            if x.to is None or len(x.to) == 0:
                current_d[x] = 0 # we are a terminal
            else:
                current_d[x] = 1+max([ (self.depth_to_terminal(a, openset=openset, current_d=current_d) if a not in openset else 0) for a in x.to])
        elif isinstance(x, str):
            if x not in self.rules:
                current_d[x] = 0 # a terminal
            else:
                current_d[x] = min([(self.depth_to_terminal(r, openset=openset, current_d=current_d) if r not in openset else Infinity) for r in self.rules[x] ])
        else:
            assert False, "Shouldn't get here!"
        
        openset.remove(x)
        
        return current_d[x]
        

    def increment_tree(self, x=None, depth=0, max_depth=Infinity):
        """
            A wrapper to increment_tree to pre-compute some info on depths and handle corner cases
        """
        if x is None:
            x = self.start
        
        # Now really call increment_tree, using depthdict to sort
        for y in LOTlib.lot_iter(self.increment_tree_(x, depth=depth, max_depth=max_depth, depthdict=dict())):
            yield y
            
    
    def increment_tree_(self, x=None, depth=0, max_depth=Infinity, depthdict=None):
        """
                A lazy version of tree enumeration. Here, we generate all trees, starting from a rule or a nonterminal symbol and going up to max_depth

                This is constant memory and should produce each tree *once* (However: if a grammar has multiple derivations of the same
                str(tree), then you will see repeats!)

                *x*: A node in the tree
                *depth*: Depth of the tree
                *depthdict* : memoizes depth_to_terminal so that we can order rules in order to make enumeration small->large
        """
<<<<<<< HEAD
=======
        # print 'Performing lazy iteration on node ', x
        assert self.bv_count==0, "*** Error: increment_tree not yet implemented for bound variables."
        
>>>>>>> 24124b75
        # wrap no specification for x
        
        if depth >= max_depth:
            raise StopIteration

<<<<<<< HEAD
        if isFunctionNode(x):
            # NOTE: WE don't need to handle BV here since they are handled below when we use the rule
=======
        if isFunctionNode(x) and depth >= 0 and x.args is not None:
<<<<<<< HEAD
            # print "FN:", x, depth
=======
            # print "FN:",  x.schemestring()
>>>>>>> 99bb8fa7e8784f162664becb5d44306ab344f945
>>>>>>> 24124b75

            original_x = copy(x)
            
            # go all odometer on the kids below::
            iters = [self.increment_tree_(x=y,depth=depth,max_depth=max_depth, depthdict=depthdict) if self.is_nonterminal(y) else None for y in x.args]
            if len(iters) == 0:
                yield copy(x)
            else:
                #print "HERE", iters
                for i in xrange(len(iters)):
                    if iters[i] is not None:
                        x.args[i] = iters[i].next()
                
                # the index of the last terminal symbol (may not be len(iters)-1),
                last_terminal_idx = max( [i if iters[i] is not None else -1 for i in xrange(len(iters))] )

                ## Now loop through the args, counting them up
                while True:
                    
                    yield copy(x) # yield the initial tree, and then each successive tree

                    # and then process each carry:
                    for carry_pos in xrange(len(iters)): # index into which tree we are incrementing
                        if iters[carry_pos] is not None: # we are not a terminal symbol (mixed in)
                            
                            ## NOTE: This *MUST* go here in order to prevent adding a rule and then not removing it when you carry (thus introducing a bv of a1 into a2)
                            with BVRuleContextManager(self, x.added_rule):
    
                                try:
                                    x.args[carry_pos] = iters[carry_pos].next()
                                    break # if we increment successfully, no carry, so break out of i loop
                                except StopIteration: # if so, then "carry"
                                    if carry_pos == last_terminal_idx:
                                        raise StopIteration
                                    elif iters[carry_pos] is not None:
                                        # reset the incrementer since we just carried
                                        iters[carry_pos] = self.increment_tree_(x=original_x.args[carry_pos],depth=depth,max_depth=max_depth, depthdict=depthdict)
                                        x.args[carry_pos] = iters[carry_pos].next() # reset this
                                        # and just continue your loop over i (which processes the carry)

        elif self.is_nonterminal(x): # just a single nonterminal
          
            ## TODO: somewhat inefficient since we do this each time:
            ## Here we change the order of rules to be terminals *first*
            terminals = []
            nonterminals = []
            for k in self.rules[x]:
                if not self.is_terminal_rule(k):      #AAH this used to be called "x" and that ruined the scope of the outer "x"
                    nonterminals.append(k)
                else:                       
                    terminals.append(k)
            
            # sort by probability, so high probability trees *tend* to come first
            #terminals    = sorted(terminals,    key=lambda r: self.depth_to_terminal(r, current_d=depthdict) )
            #nonterminals = sorted(nonterminals, key=lambda r: self.depth_to_terminal(r, current_d=depthdict) )
            terminals    = sorted(terminals,    key=lambda r: 1 )
            nonterminals = sorted(nonterminals, key=lambda r: 1 )
            Z = logsumexp([ log(r.p) for r in self.rules[x]] ) # normalizer
            
            #print terminals
            #print nonterminals
            #print "---------------------------------------"
            
            # yield each of the rules that lead to terminals -- always do this since depth>=0 (above)
            for r in terminals:
                fn = r.make_FunctionNodeStub(self, (log(r.p) - Z))
                # Do not need to set added_rule since they can't exist here
                yield fn
                
            if depth < max_depth: # if we can go deeper
                # and expand each nonterminals
                for r in nonterminals:
                    fn = r.make_FunctionNodeStub(self, (log(r.p) - Z))
                    #print ">>>>", r
                    
                    
                    for q in self.increment_tree_(x=fn, depth=depth+1,max_depth=max_depth, depthdict=depthdict):
                        yield q
            else:
                yield x


    def lp_regenerate_propose_to(self, x, y, xZ=None, yZ=None):
        """
                Returns a log probability of starting at x and ending up at y from a regeneration move.
                Any node is a candidate if the trees are identical except for what's below those nodes
                (although what's below *can* be identical!)

                NOTE: This does NOT take into account insert/delete
                NOTE: Not so simple because we must count multiple paths
        """

        # TODO: Can we remove yZ?
        # TODO: TEST THIS:

        # Wrap for hypotheses instead of trees
        if isinstance(x, Hypothesis):
            assert isinstance(y, Hypothesis), ("*** If x is a hypothesis, y must be! "+str(y) )
            return self.lp_regenerate_propose_to(x.value,y.value,xZ=xZ, yZ=yZ)

        RP = -Infinity

        if (isinstance(x,str) and isinstance(y,str) and x==y) or (x.returntype == y.returntype):

            # compute the normalizer
            if xZ is None: xZ = self.resample_normalizer(x)
            if yZ is None: yZ = self.resample_normalizer(y)

            # Well we could select x's root to go to Y
            RP = logplusexp(RP, log(x.resample_p) - log(xZ) + y.log_probability() )

            if x.name == y.name:

                # how many kids are not equal, and where was the last?
                mismatch_count, mismatch_index = 0, 0

                # print 'args are', x.args

                if x.args is not None:
                    for i, xa, ya in zip(xrange(len(x.args)), x.args if x.args is not None else [],
                                                              y.args if y.args is not None else []):
                        if xa != ya: # checks whole subtree!
                            mismatch_count += 1
                            mismatch_index = i

                if mismatch_count > 1: # We have to have only selected x,y to regenerate
                    pass
                elif mismatch_count == 1: # we could propose to x, or x.args[mismatch_index], but nothing else (nothing else will fix the mismatch)
                    RP = logplusexp(RP, self.lp_regenerate_propose_to(x.args[mismatch_index], y.args[mismatch_index], xZ=xZ, yZ=yZ))
                else: # identical trees -- we could propose to any, so that's just the tree probability below convolved with the resample p
                    for xi in dropfirst(x): # we already counted ourself
                        RP = logplusexp(RP, log(xi.resample_p) - log(xZ) + xi.log_probability() )

        return RP


# # # # # # # # # # # # # # # # # # # # # # # # # # # # # # # # #
if __name__ == "__main__":
    pass
    #from LOTlib.Examples.FOL.FOL import grammar
    from LOTlib.Examples.Magnetism.SimpleMagnetism import grammar
    #from LOTlib.Examples.Number.Shared import grammar
    
    #for t in grammar.increment_tree(max_depth=7):
    #    print t.depth(), t
        #t.fullprint()
        #print "\n\n"
     
    #for r in grammar.rules.keys():
    #    print ">>", grammar.depth_to_terminal(r), r
        
    #for _ in xrange(1000):
    #    t = grammar.generate()
    #    print t.depth(), t

"""
    #from LOTlib.Examples.RationalRules.Shared import grammar
    #from LOTlib.Examples.Number.Shared import grammar
    #from LOTlib.DefaultGrammars import SimpleBoolean as grammar
    SimpleBoolean= Grammar()
    SimpleBoolean.add_rule('START', 'False', None, 1)
    SimpleBoolean.add_rule('START', 'True', None, 1)
    SimpleBoolean.add_rule('START', '', ['BOOL'], 1.0)
    
    SimpleBoolean.add_rule('BOOL', 'and_', ['BOOL', 'BOOL'], 1.0)
    SimpleBoolean.add_rule('BOOL', 'not_', ['BOOL'], 1.0)
    
    SimpleBoolean.add_rule('BOOL', '', ['PREDICATE'], 5)
     
    for t in SimpleBoolean.increment_tree(x='BOOL', depth=6):
        print t
"""


"""
        #AB_GRAMMAR = PCFG()
        #AB_GRAMMAR.add_rule('START', '', ['EXPR'], 1.0)
        #AB_GRAMMAR.add_rule('EXPR', '', ['A', 'EXPR'], 1.0)
        #AB_GRAMMAR.add_rule('EXPR', '', ['B', 'EXPR'], 1.0)

        #AB_GRAMMAR.add_rule('EXPR', '', ['A'], 1.0)
        #AB_GRAMMAR.add_rule('EXPR', '', ['B'], 1.0)

        #for i in xrange(1000):
                #x = AB_GRAMMAR.generate('START')
                #print x.log_probability(), x


        grammar = Grammar()
        grammar.add_rule('START', '', ['EXPR'], 1.0)
        #grammar.add_rule('EXPR', 'somefunc_', ['EXPR', 'EXPR', 'EXPR'], 1.0, resample_p=5.0)
        grammar.add_rule('EXPR', 'plus_', ['EXPR', 'EXPR'], 4.0, resample_p=10.0)
        grammar.add_rule('EXPR', 'times_', ['EXPR', 'EXPR'], 3.0, resample_p=5.0)
        grammar.add_rule('EXPR', 'divide_', ['EXPR', 'EXPR'], 2.0)
        grammar.add_rule('EXPR', 'subtract_', ['EXPR', 'EXPR'], 1.0)
        grammar.add_rule('EXPR', 'x', [], 15.0) # these terminals should have None for their function type; the literals
        grammar.add_rule('EXPR', '1.0', [], 3.0)
        grammar.add_rule('EXPR', '13.0', [], 2.0)

        ## We generate a few ways, mapping strings to the actual things
        #print "Testing increment (no lambda)"
        #TEST_INC = dict()

        #for t in grammar.increment_tree('START',3):
                #TEST_INC[str(t)] = t

        #print "Testing generate (no lambda)"
        TEST_GEN = dict()
        TARGET = dict()
        from LOTlib.Hypotheses.LOTHypothesis import LOTHypothesis
        for i in xrange(10000):
                t = grammar.generate('START')
                # print ">>", t, ' ', dir(t)
                TEST_GEN[str(t)] = t

                if t.count_nodes() < 10:
                        TARGET[LOTHypothesis(grammar, value=copy(t) )] = t.log_probability()
                        # print out log probability and tree
                        print t, ' ', t.log_probability()




        #print "Testing MCMC (no counts) (no lambda)"
        #TEST_MCMC = dict()
        #MCMC_STEPS = 10000
        #import LOTlib.MetropolisHastings
        #from LOTlib.Hypothesis import LOTHypothesis
        #hyp = LOTHypothesis(grammar)
        #for x in LOTlib.MetropolisHastings.mh_sample(hyp, [], MCMC_STEPS):
                ##print ">>", x
                #TEST_MCMC[str(x.value)] = copy(x.value)

        ### Now print out the results and see what's up
        #for x in TEST_GEN.values():

                ## We'll only check values that appear in all
                #if str(x) not in TEST_MCMC or str(x) not in TEST_INC: continue

                ## If we print
                #print TEST_INC[str(x)].log_probability(),  TEST_GEN[str(x)].log_probability(),  TEST_MCMC[str(x)].log_probability(), x

                #assert abs( TEST_INC[str(x)].log_probability() - TEST_GEN[str(x)].log_probability()) < 1e-9
                #assert abs( TEST_INC[str(x)].log_probability() -  TEST_MCMC[str(x)].log_probability()) < 1e-9


        ## # # # # # # # # # # # # # # #
        ### And now do a version with bound variables
        ## # # # # # # # # # # # # # # #

        grammar.add_rule('EXPR', 'apply', ['FUNCTION', 'EXPR'], 5.0)
        grammar.add_rule('FUNCTION', 'lambda', ['EXPR'], 1.0, bv_type='EXPR', bv_args=None) # bvtype means we introduce a bound variable below

        print "Testing generate (lambda)"
        TEST_GEN = dict()
        for i in xrange(10000):
                x = grammar.generate('START')
                TEST_GEN[str(x)] = x
                #print x
                #x.fullprint()

        print "Testing MCMC (lambda)"
        TEST_MCMC = dict()
        TEST_MCMC_COUNT = defaultdict(int)
        MCMC_STEPS = 50000
        import LOTlib.MetropolisHastings
        from LOTlib.Hypothesis import LOTHypothesis
        hyp = LOTHypothesis(grammar)
        for x in LOTlib.MetropolisHastings.mh_sample(hyp, [], MCMC_STEPS):
                TEST_MCMC[str(x.value)] = copy(x.value)
                TEST_MCMC_COUNT[str(x.value)] += 1 # keep track of these
                #print x
                #for kk in grammar.iterate_subnodes(x.value, do_bv=True, yield_depth=True):
                        #print ">>\t", kk
                #print "\n"
                #x.value.fullprint()

        # Now print out the results and see what's up
        for x in TEST_GEN.values():

                # We'll only check values that appear in all
                if str(x) not in TEST_MCMC: continue

                #print TEST_GEN[str(x)].log_probability(),  TEST_MCMC[str(x)].log_probability(), x

                if abs( TEST_GEN[str(x)].log_probability() - TEST_MCMC[str(x)].log_probability()) > 1e-9:
                        print "----------------------------------------------------------------"
                        print "--- Mismatch in tree probabilities:                          ---"
                        print "----------------------------------------------------------------"
                        TEST_GEN[str(x)].fullprint()
                        print "----------------------------------------------------------------"
                        TEST_MCMC[str(x)].fullprint()
                        print "----------------------------------------------------------------"

                assert abs( TEST_GEN[str(x)].log_probability() - TEST_MCMC[str(x)].log_probability()) < 1e-9

        # Now check that the MCMC actually visits the nodes the right number of time
        keys = [x for x in TEST_MCMC.keys() if TEST_MCMC[x].count_nodes() <= 8 ] # get a set of common trees
        cntZ = log(sum([ TEST_MCMC_COUNT[x] for x in keys]))
        lpZ  = logsumexp([ TEST_MCMC[x].log_probability() for x in keys])
        for x in sorted(keys, key=lambda x: TEST_MCMC[x].log_probability()):
                #x.fullprint()
                #print "))", x
                print TEST_MCMC_COUNT[x], log(TEST_MCMC_COUNT[x])-cntZ, TEST_MCMC[x].log_probability() - lpZ,  TEST_MCMC[x].log_probability(), q(TEST_MCMC[x]), hasattr(x, 'my_log_probability')


                ## TODO: ADD ASSERTIONS ETC


        # To check the computation of lp_regenerate_propose_to, which should return how likely we are to propose
        # from one tree to another
        #from LOTlib.Examples.Number.Shared import *
        #x = NumberExpression(grammar).value
        #NN = 100000
        #d = defaultdict(int)
        #for i in xrange(NN):
                #y,_ = grammar.propose(x, insert_delete_probability=0.0)
                #d[y] += 1
        ## Show counts and expected counts
        #for y in sorted( d.keys(), key=lambda z: d[z]):
                #EC = round(exp(grammar.lp_regenerate_propose_to(x,y))*NN)
                #if d[y] > 10 or EC > 10: # print only highish prob things
                        #print d[y], EC, y
        #print ">>", x








        # If success....
        print "---------------------------"
        print ":-) No complaints here!"
        print "---------------------------"


















        ## We will use three four methods to generate a set of trees. Each of these should give the same probabilities:
        # - increment_tree('START')
        # - generate('START')
        # - MCMC with proposals (via counts)
        # - MCMC with proposals (via probabilities of found trees)



        #for i in xrange(1000):
                #x = ARITHMETIC_GRAMMAR.generate('START')

                #print x.log_probability(), ARITHMETIC_GRAMMAR.RR_prior(x), x
                #for xi in ARITHMETIC_GRAMMAR.iterate_subnodes(x):
                        #print "\t", xi
"""<|MERGE_RESOLUTION|>--- conflicted
+++ resolved
@@ -323,29 +323,14 @@
                 *depth*: Depth of the tree
                 *depthdict* : memoizes depth_to_terminal so that we can order rules in order to make enumeration small->large
         """
-<<<<<<< HEAD
-=======
-        # print 'Performing lazy iteration on node ', x
-        assert self.bv_count==0, "*** Error: increment_tree not yet implemented for bound variables."
-        
->>>>>>> 24124b75
         # wrap no specification for x
         
         if depth >= max_depth:
             raise StopIteration
 
-<<<<<<< HEAD
         if isFunctionNode(x):
             # NOTE: WE don't need to handle BV here since they are handled below when we use the rule
-=======
-        if isFunctionNode(x) and depth >= 0 and x.args is not None:
-<<<<<<< HEAD
-            # print "FN:", x, depth
-=======
-            # print "FN:",  x.schemestring()
->>>>>>> 99bb8fa7e8784f162664becb5d44306ab344f945
->>>>>>> 24124b75
-
+            
             original_x = copy(x)
             
             # go all odometer on the kids below::
