--- conflicted
+++ resolved
@@ -115,17 +115,9 @@
 
     def generate(self, x=None, return_p=False):
         """
-<<<<<<< HEAD
                 Generate from the PCFG -- default is to start from x - either a nonterminal or a FunctionNode
                 *x* - what we start from -- can be None and then we use Grammar.start
                 *return_p* -- should we return a list including the log probability of the rule?
-=======
-                Generate from the PCFG -- default is to start from x - either a
-                nonterminal or a FunctionNode.
-
-                Returns a FunctionNode.
->>>>>>> 3c4440ff
-
         """
         #print "# Calling grammar.generate", d, type(x), x
 
@@ -142,18 +134,10 @@
 
             # sample a grammar rule
             r, gp = weighted_sample(self.rules[x], probs=lambda x: x.p, return_probability=True, log=False)
-<<<<<<< HEAD
-            
-            # Make a stub for this functionNode 
-            fn = r.make_FunctionNodeStub(self, gp, None) 
-                
-=======
-            #print "SAMPLED:", gp, r, type(r)
 
             # Make a stub for this functionNode 
             fn = r.make_FunctionNodeStub(self, gp) ## NOT SURE WHY BU TCOPY IS NECESSARY HERE
 
->>>>>>> 3c4440ff
             # Define a new context that is the grammar with the rule added. Then, when we exit, it's still right 
             with BVRuleContextManager(self, fn, recurse_up=False): # not sure why I can't use with/as:
                 if fn.args is not None:  # Can't recurse on None or else we genreate from self.start
@@ -184,7 +168,6 @@
                 so NEVER stop this iteration in the middle!
                 TODO: Make this more elegant -- use BVCM
         """
-<<<<<<< HEAD
         
         if predicate(t):
             yield (t,d) if yield_depth else t
@@ -193,25 +176,7 @@
         with BVRuleContextManager(self, t, recurse_up=False):                    
             for a in t.argFunctionNodes():
                 for g in self.iterate_subnodes(a, d=d+1, do_bv=do_bv, yield_depth=yield_depth, predicate=predicate): # pass up anything from below
-=======
-
-        if isFunctionNode(t):
-            #  print "iterate subnode: ", t, t.added_rule
-
-            if predicate(t):
-                yield (t,d) if yield_depth else t
-
-            #Define a new context that is the grammar with the rule added. Then, when we exit, it's still right 
-            with BVRuleContextManager(self, t.added_rule):                    
-
-                if t.args is not None:
-                    for g in self.iterate_subnodes(t.args, d=d+1, do_bv=do_bv, yield_depth=yield_depth, predicate=predicate): # pass up anything from below
-                        yield g
-
-        elif isinstance(t, list):
-            for a in t:
-                for g in self.iterate_subnodes(a, d=d, do_bv=do_bv, yield_depth=yield_depth, predicate=predicate):
->>>>>>> 3c4440ff
+
                     yield g
 
     
@@ -433,8 +398,7 @@
     pass
     #from LOTlib.Examples.FOL.FOL import grammar
     #from LOTlib.Examples.Magnetism.SimpleMagnetism import grammar
-    #from LOTlib.Examples.Number.Shared import grammar
-    from LOTlibTest.Grammars.FiniteWithBVArgs import g as grammar
+    from LOTlib.Examples.Number.Shared import grammar
     
     for t in grammar.increment_tree(max_depth=9):
         print t.depth(), t
