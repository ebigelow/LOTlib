# *- coding: utf-8 -*-
try: import numpy as np
except ImportError: import numpypy as np

from copy import copy
from collections import defaultdict
import itertools

from LOTlib import lot_iter
from LOTlib.Miscellaneous import *
from LOTlib.GrammarRule import GrammarRule, BVAddGrammarRule
from LOTlib.Hypotheses.Hypothesis import Hypothesis
from LOTlib.BVRuleContextManager import BVRuleContextManager
from LOTlib.FunctionNode import FunctionNode


class Grammar:
    """
<<<<<<< HEAD
            A PCFG-ish class that can handle special types of rules:
                    - Rules that introduce bound variables
                    - Rules that sample from a continuous distribution
                    - Variable resampling probabilities among the rules

                    TODO: Implement this:
                    - This has a few special values of returntype, which are expected on the rhs of rules, and then generate continuous values
                            - \*uniform\* - when the name is this, the value printed and evaled is a uniform random sample of [0,1) (which can be resampled via the PCFG)
                            - \*normal\*  - 0 mean, 1 sd
                            - \*exponential\* - rate = 1
=======
    A PCFG-ish class that can handle special types of rules:
        - Rules that introduce bound variables
        - Rules that sample from a continuous distribution
        - Variable resampling probabilities among the rules

    TODO:
        Implement this:
        - This has a few special values of returntype, which are expected on the rhs of rules,
          and then generate continuous values
        - \*uniform\* - when the name is this, the value printed and evaled is a uniform random sample of
          [0, 1) (which can be resampled via the PCFG)
        - \*normal\*  - 0 mean, 1 sd
        - \*exponential\* - rate = 1

    Note:
        * Bound variables have a rule id < 0
        * This class fixes a bunch of problems that were in earlier versions, such as (doc?)
>>>>>>> ae28a52a

    """
    def __init__(self, BV_P=10.0, BV_RESAMPLE_P=1.0, start='START'):
        self.__dict__.update(locals())
        self.rules = defaultdict(list)  # A dict from nonterminals to lists of GrammarRules.
        self.rule_count = 0
<<<<<<< HEAD
        self.bv_count = 0 # How many rules in the grammar introduce bound variables?

=======
        self.bv_count = 0       # How many rules in the grammar introduce bound variables?
        self.bv_rule_id = 0     # A unique idenifier for each bv rule id (may get quite large).
        # The actual stored rule are negative this (doc?)
    
>>>>>>> ae28a52a
    def __str__(self):
        """Display a grammar."""
        return '\n'.join([str(r) for r in itertools.chain(*[self.rules[nt] for nt in self.rules.keys()])])

<<<<<<< HEAD
    def nrules(self):
        return sum([len(self.rules[nt]) for nt in self.rules.keys()])

    def is_nonterminal(self, x):
        """ A nonterminal is just something that is a key for self.rules"""

=======
    def is_nonterminal(self, x):
        """A nonterminal is just something that is a key for self.rules"""
        # if x is a string  &&  if x is a key
>>>>>>> ae28a52a
        return isinstance(x, str) and (x in self.rules)

    def display_rules(self):
        """Prints all the rules to the console."""
        for rule in self:
            print rule

    def __iter__(self):
        """Define an iterator so we can say 'for rule in grammar...'."""
        for k in self.rules.keys():
            for r in self.rules[k]:
                yield r

    def nonterminals(self):
        """Returns all non-terminals."""
        return self.rules.keys()

    def add_rule(self, nt, name, to, p, resample_p=1.0, bv_type=None, bv_args=None, bv_prefix='y', bv_p=None):
        """Adds a rule and returns the added rule.

        Arguments
            nt (str): The Nonterminal. e.g. S in "S -> NP VP"
            name (str): The name of this function. NOTE: If you are introducing a bound variable,
              the name of this function must reflect that it is a lambda node! Currently, the only way to
              do this is to name it 'lambda'.
            to (list<str>): What you expand to (usually a FunctionNode).
            p (float): Unnormalized probability of expansion
            resample_p (float): In resampling, what is the probability of choosing this node?
            bv_type (str): What bound variable was introduced
            bv_args (list): What are the args when we use a bv (None is terminals, else a type signature)

        """
        self.rule_count += 1
        assert name is not None, "To use null names, use an empty string ('') as the name."
        if bv_type is not None:
            assert name.lower() == 'lambda', \
                "When introducing bound variables, the name of the expanded function must be 'lambda'."

            newrule = BVAddGrammarRule(nt, name,to, p=p, resample_p=resample_p,
                                       bv_type=bv_type, bv_args=bv_args, bv_prefix=bv_prefix, bv_p=bv_p)
        else:
            newrule = GrammarRule(nt,name,to, p=p, resample_p=resample_p)

        self.rules[nt].append(newrule)
        return newrule
    
    def is_terminal_rule(self, r):
        """
        Check if a rule is "terminal" - meaning that it doesn't contain any nonterminals in its expansion.
        """ 
        return not any([self.is_nonterminal(a) for a in None2Empty(r.to)])  

    # --------------------------------------------------------------------------------------------------------
    # Generation
    # --------------------------------------------------------------------------------------------------------

    def generate(self, x=None):
        """Generate from the PCFG -- default is to start from x - either a nonterminal or a FunctionNode

        Arguments:
            x (FunctionNode): What we start from -- can be None and then we use Grammar.start.

        """
        # print "# Calling grammar.generate", d, type(x), x

        # Decide what to start from based on the default if start is not specified
        if x is None:
            x = self.start
            assert self.start in self.rules, \
                "The default start symbol %s is not a defined nonterminal" % self.start

        # Dispatch different kinds of generation
        if isinstance(x,list):            
            # If we get a list, just map along it to generate.
            # We don't count lists as depth--only FunctionNodes.
            return map(lambda xi: self.generate(x=xi), x)
        elif self.is_nonterminal(x):

            # sample a grammar rule
            r, gp = weighted_sample(self.rules[x], probs=lambda x: x.p, return_probability=True, log=False)

            # Make a stub for this functionNode 
            fn = r.make_FunctionNodeStub(self, gp, None) 

            # Define a new context that is the grammar with the rule added
            # Then, when we exit, it's still right.
            with BVRuleContextManager(self, fn, recurse_up=False):      # not sure why we can't use with/as:
                # Can't recurse on None or else we genreate from self.start
                if fn.args is not None:
                    # and generate below *in* this context (e.g. with the new rules added)
                    fn.args = self.generate(fn.args)

                # and set the parents
                for a in fn.argFunctionNodes():
                    a.parent = fn

            return fn

        else:  # must be a terminal
            assert isinstance(x, str), ("*** Terminal must be a string! x="+x)
            return x

    def iterate_subnodes(self, t, d=0, predicate=lambdaTrue, do_bv=True, yield_depth=False):
        """Iterate through all subnodes of node *t*, while updating the added rules (bound variables) so that
        at each subnode, the grammar is accurate to what it was.

        Arguments:
            t (doc?): doc?
            yield_depth (bool): If True, we return (node, depth) instead of node.
            predicate (function): Filter only the ones that match this.
            do_bv (bool): If False, we don't do bound variables (useful for things like counting nodes,
              instead of having to update the grammar).
            yield_depth (bool): doc?

        Note:
            if you DON'T iterate all the way through, you end up acculmulating bv rules so NEVER stop this
            iteration in the middle!

        TODO:
            Make this more elegant -- use BVCM

        """
        if predicate(t):
            yield (t,d) if yield_depth else t
            
        # Define a new context that is the grammar with the rule added. Then, when we exit, it's still right.
        with BVRuleContextManager(self, t, recurse_up=False):                    
            for a in t.argFunctionNodes():
                for g in self.iterate_subnodes(         # pass up anything from below
                        a, d=d+1, do_bv=do_bv, yield_depth=yield_depth, predicate=predicate):
                    yield g

<<<<<<< HEAD

    def log_probability(self, fn):
        """
        Compute the log probability of this fn, updating its generation_probabilities
        NOTE: This modifies, but we can pass it a copy!
        """
        self.recompute_generation_probabilities(fn)
        return fn.log_probability()

=======
>>>>>>> ae28a52a
    def recompute_generation_probabilities(self, fn):
        """Re-compute all the generation_probabilities."""
        assert fn.rule is not None 
        for t in self.iterate_subnodes(fn, do_bv=True):
            t.generation_probability = log(t.rule.p) - log(sum([x.p for x in self.rules[t.returntype]]))

    def enumerate(self, d=20, nt=None, leaves=True):
        """Enumerate all trees up to depth n.

        Parameters:
            d (int): how deep to go? (defaults to 20 -- if Infinity, enumerate() runs forever)
            nt (str): the nonterminal type
            leaves (bool): do we put terminals in the leaves or leave nonterminal types? This is useful in
              PartitionMCMC

        """
        for i in infrange(d):
            for t in self.enumerate_at_depth(i, nt=nt, leaves=leaves):
                yield t

    def enumerate_at_depth(self, d, nt=None, leaves=True):
        """Generate trees at depth d, no deeper or shallower.

        Parameters
            d (int): the depth of trees you want to generate
            nt (str): the type of the nonterminal you want to return (None reverts to self.start)
            leaves (bool): do we put terminals in the leaves or leave nonterminal types? This is useful in
              PartitionMCMC. This returns trees of depth d-1!

        Return:
            yields the ...

        """
        if nt is None:
            nt = self.start

        # handle garbage that may be passed in here
        if not self.is_nonterminal(nt):
            yield nt
            raise StopIteration

        Z = log(sum([r.p for r in self.rules[nt]]))
        if d == 0:
            if leaves:
                # Note: can NOT use filter here, or else it doesn't include added rules
                for r in self.rules[nt]:
                    if self.is_terminal_rule(r):
                        yield r.make_FunctionNodeStub(self, (log(r.p) - Z), None)
            else:
                # If not leaves, we just put the nonterminal type in the leaves
                yield nt
        else:
            # Note: can NOT use filter here, or else it doesn't include added rules. No sorting either!
            for r in self.rules[nt]:
                # No good since it won't be deep enough
                if self.is_terminal_rule(r):
                    continue

                fn = r.make_FunctionNodeStub(self, (log(r.p) - Z), None)

                # The possible depths for the i'th child
                # Here we just ensure that nonterminals vary up to d, and otherwise
                child_i_depths = lambda i: xrange(d) if self.is_nonterminal(fn.args[i]) else [0]

                # The depths of each kid
                for cd in lazyproduct(map(child_i_depths, xrange(len(fn.args))), child_i_depths):
                    # One must be equal to d-1
                    # TODO: can be made more efficient via permutations. Also can skip terminals in args.
                    if max(cd) < d-1:
                        continue
                    assert max(cd) == d-1

                    myiter = lazyproduct(
                        [self.enumerate_at_depth(di, nt=a, leaves=leaves) for di, a in zip(cd, fn.args)],
                        lambda i: self.enumerate_at_depth(cd[i], nt=fn.args[i], leaves=leaves))
                    try:
                        while True:
                            # Make a copy so we don't modify anything
                            yieldfn = copy(fn)

                            # BVRuleContextManager here makes us remove the rule BEFORE yielding,
                            # or else this will be incorrect. Wasteful but necessary.
                            with BVRuleContextManager(self, fn, recurse_up=False):
                                yieldfn.args = myiter.next()
                                for a in yieldfn.argFunctionNodes():
                                    # Update parents
                                    a.parent = yieldfn

                            yield copy(yieldfn)

                    except StopIteration:
                        # Catch this here so we continue in this loop over rules
                        pass

    def depth_to_terminal(self, x, openset=None, current_d=None):
        """
        Return a dictionary that maps both this grammar's rules and its nonterminals to a number,
        giving how quickly we can go from that nonterminal or rule to a terminal.

        Arguments:
            openset(doc?): stores the set of things we're currently trying to compute for. We must skip rules
              that contain anything in there, since they have to be defined still, and so we want to avoid
              a loop.

        """
        if current_d is None: 
            current_d = dict()
            
        if openset is None:
            openset = set()
            
        openset.add(x)
        
        if isinstance(x, GrammarRule):
            if x.to is None or len(x.to) == 0:
                current_d[x] = 0 # we are a terminal
            else:
                current_d[x] = 1 + max([(self.depth_to_terminal(a, openset=openset, current_d=current_d)
                                        if a not in openset else 0) for a in x.to])
        elif isinstance(x, str):
            if x not in self.rules:
                current_d[x] = 0    # A terminal
            else:
                current_d[x] = min([(self.depth_to_terminal(r, openset=openset, current_d=current_d)
                                    if r not in openset else Infinity) for r in self.rules[x]])
        else:
            assert False, "Shouldn't get here!"

        openset.remove(x)
        return current_d[x]

<<<<<<< HEAD
=======
    def lp_regenerate_propose_to(self, x, y, xZ=None, yZ=None):
        """Returns a log probability of starting at x and ending up at y from a regeneration move.

        Any node is a candidate if the trees are identical except for what's below those nodes
        (although what's below *can* be identical!)

        Notes:
            * This does NOT take into account insert/delete
            * Not so simple because we must count multiple paths
        """

        # Wrap for hypotheses instead of trees
        if isinstance(x, Hypothesis):
            assert isinstance(y, Hypothesis), ("*** If x is a hypothesis, y must be! "+str(y))
            return self.lp_regenerate_propose_to(x.value,y.value,xZ=xZ, yZ=yZ)

        RP = -Infinity

        if (isinstance(x, str) and isinstance(y, str) and x == y) or (x.returntype == y.returntype):

            # compute the normalizer
            if xZ is None:
                xZ = x.sample_node_normalizer()
            if yZ is None:
                yZ = y.sample_node_normalizer()

            # Well we could select x's root to go to Y
            RP = logplusexp(RP, log(x.resample_p) - log(xZ) + y.log_probability() )

            if x.name == y.name:
                # how many kids are not equal, and where was the last?
                mismatch_count, mismatch_index = 0, 0

                # print 'args are', x.args
                if x.args is not None:
                    for i, xa, ya in zip(xrange(len(x.args)), x.args if x.args is not None else [],
                                                              y.args if y.args is not None else []):
                        if xa != ya:    # checks whole subtree!
                            mismatch_count += 1
                            mismatch_index = i

                if mismatch_count > 1:
                    # We have to have only selected x,y to regenerate
                    pass
                elif mismatch_count == 1:
                    # We could propose to x, or x.args[mismatch_index], but nothing else (nothing else will
                    #  fix the mismatch)
                    RP = logplusexp(RP, self.lp_regenerate_propose_to(
                        x.args[mismatch_index], y.args[mismatch_index], xZ=xZ, yZ=yZ))
                else:
                    # Identical trees -- we could propose to any, so that's just the tree probability below
                    # convolved with the resample p
                    for xi in dropfirst(x):
                        # We already counted ourself
                        RP = logplusexp(RP, log(xi.resample_p) - log(xZ) + xi.log_probability())

        return RP


# ------------------------------------------------------------------------------------------------------------

if __name__ == "__main__":
    pass
    # from LOTlib.Examples.FOL.FOL import grammar
    # from LOTlib.Examples.Magnetism.SimpleMagnetism import grammar
    # from LOTlib.Examples.Number.Shared import grammar
    # from LOTlib.Examples.RegularExpression.Shared import grammar
    from LOTlib.Examples.Magnetism.Simple.Run import grammar

    '''
    grammar = Grammar()
    grammar.add_rule('START', 'lambda', ['A'],  1.0, bv_type='B')
    grammar.add_rule('A', 'af', ['A', 'B'], 1.0)
    grammar.add_rule('A', '', ['a'], 1.0)
    #grammar.add_rule('A', 'x', ['B'], 1.0)
    grammar.add_rule('B', '', ['b'], 1.0)
    grammar.add_rule('B', 'bf', ['A', 'B'], 1.0)
    '''

    # for t in lot_iter(grammar.enumerate_at_depth(6, leaves=
    seen = set()
    for t in lot_iter(grammar.enumerate()):
        print t.depth(), t
        assert t not in seen
        seen.add(t)

    # --------------------------------------------------------------------------------------------------------
    # Scrap stuff? (TODO: reorganize? or something? this is very messy...)
    # --------------------------------------------------------------------------------------------------------

    # for t in lot_iter(grammar.enumerate(leaves=False)):
    #     print t.depth(), t
    #     # assert t not in seen

    # for r in grammar.rules.keys():
    #     print ">>", grammar.depth_to_terminal(r), r
    # for _ in xrange(1000):
    #     print grammar.generate()
        
    '''
    for _ in xrange(1000):
        t = grammar.generate()
        print type(t), t
        
        from LOTlib.Proposals.RegenerationProposal import RegenerationProposal
        rp = RegenerationProposal(grammar)
        x = rp.propose_tree(t)[0]
        print type(x), x
        
        print "\n\n"
        # print t.depth(), t
    '''

'''
    #from LOTlib.Examples.RationalRules.Shared import grammar
    #from LOTlib.Examples.Number.Shared import grammar
    #from LOTlib.DefaultGrammars import SimpleBoolean as grammar
    SimpleBoolean= Grammar()
    SimpleBoolean.add_rule('START', 'False', None, 1)
    SimpleBoolean.add_rule('START', 'True', None, 1)
    SimpleBoolean.add_rule('START', '', ['BOOL'], 1.0)
    
    SimpleBoolean.add_rule('BOOL', 'and_', ['BOOL', 'BOOL'], 1.0)
    SimpleBoolean.add_rule('BOOL', 'not_', ['BOOL'], 1.0)
    
    SimpleBoolean.add_rule('BOOL', '', ['PREDICATE'], 5)
     
    for t in SimpleBoolean.increment_tree(x='BOOL', depth=6):
        print t
'''


'''
        #AB_GRAMMAR = PCFG()
        #AB_GRAMMAR.add_rule('START', '', ['EXPR'], 1.0)
        #AB_GRAMMAR.add_rule('EXPR', '', ['A', 'EXPR'], 1.0)
        #AB_GRAMMAR.add_rule('EXPR', '', ['B', 'EXPR'], 1.0)

        #AB_GRAMMAR.add_rule('EXPR', '', ['A'], 1.0)
        #AB_GRAMMAR.add_rule('EXPR', '', ['B'], 1.0)

        #for i in xrange(1000):
                #x = AB_GRAMMAR.generate('START')
                #print x.log_probability(), x


        grammar = Grammar()
        grammar.add_rule('START', '', ['EXPR'], 1.0)
        #grammar.add_rule('EXPR', 'somefunc_', ['EXPR', 'EXPR', 'EXPR'], 1.0, resample_p=5.0)
        grammar.add_rule('EXPR', 'plus_', ['EXPR', 'EXPR'], 4.0, resample_p=10.0)
        grammar.add_rule('EXPR', 'times_', ['EXPR', 'EXPR'], 3.0, resample_p=5.0)
        grammar.add_rule('EXPR', 'divide_', ['EXPR', 'EXPR'], 2.0)
        grammar.add_rule('EXPR', 'subtract_', ['EXPR', 'EXPR'], 1.0)
        grammar.add_rule('EXPR', 'x', [], 15.0) # these terminals should have None for their function type; the literals
        grammar.add_rule('EXPR', '1.0', [], 3.0)
        grammar.add_rule('EXPR', '13.0', [], 2.0)

        ## We generate a few ways, mapping strings to the actual things
        #print "Testing increment (no lambda)"
        #TEST_INC = dict()

        #for t in grammar.increment_tree('START',3):
                #TEST_INC[str(t)] = t

        #print "Testing generate (no lambda)"
        TEST_GEN = dict()
        TARGET = dict()
        from LOTlib.Hypotheses.LOTHypothesis import LOTHypothesis
        for i in xrange(10000):
                t = grammar.generate('START')
                # print ">>", t, ' ', dir(t)
                TEST_GEN[str(t)] = t

                if t.count_nodes() < 10:
                        TARGET[LOTHypothesis(grammar, value=copy(t) )] = t.log_probability()
                        # print out log probability and tree
                        print t, ' ', t.log_probability()




        #print "Testing MCMC (no counts) (no lambda)"
        #TEST_MCMC = dict()
        #MCMC_STEPS = 10000
        #import LOTlib.MetropolisHastings
        #from LOTlib.Hypothesis import LOTHypothesis
        #hyp = LOTHypothesis(grammar)
        #for x in LOTlib.MetropolisHastings.mh_sample(hyp, [], MCMC_STEPS):
                ##print ">>", x
                #TEST_MCMC[str(x.value)] = copy(x.value)

        ### Now print out the results and see what's up
        #for x in TEST_GEN.values():

                ## We'll only check values that appear in all
                #if str(x) not in TEST_MCMC or str(x) not in TEST_INC: continue

                ## If we print
                #print TEST_INC[str(x)].log_probability(),  TEST_GEN[str(x)].log_probability(),  TEST_MCMC[str(x)].log_probability(), x

                #assert abs( TEST_INC[str(x)].log_probability() - TEST_GEN[str(x)].log_probability()) < 1e-9
                #assert abs( TEST_INC[str(x)].log_probability() -  TEST_MCMC[str(x)].log_probability()) < 1e-9


        ## # # # # # # # # # # # # # # #
        ### And now do a version with bound variables
        ## # # # # # # # # # # # # # # #

        grammar.add_rule('EXPR', 'apply', ['FUNCTION', 'EXPR'], 5.0)
        grammar.add_rule('FUNCTION', 'lambda', ['EXPR'], 1.0, bv_type='EXPR', bv_args=None) # bvtype means we introduce a bound variable below

        print "Testing generate (lambda)"
        TEST_GEN = dict()
        for i in xrange(10000):
                x = grammar.generate('START')
                TEST_GEN[str(x)] = x
                #print x
                #x.fullprint()

        print "Testing MCMC (lambda)"
        TEST_MCMC = dict()
        TEST_MCMC_COUNT = defaultdict(int)
        MCMC_STEPS = 50000
        import LOTlib.MetropolisHastings
        from LOTlib.Hypothesis import LOTHypothesis
        hyp = LOTHypothesis(grammar)
        for x in LOTlib.MetropolisHastings.mh_sample(hyp, [], MCMC_STEPS):
                TEST_MCMC[str(x.value)] = copy(x.value)
                TEST_MCMC_COUNT[str(x.value)] += 1 # keep track of these
                #print x
                #for kk in grammar.iterate_subnodes(x.value, do_bv=True, yield_depth=True):
                        #print ">>\t", kk
                #print "\n"
                #x.value.fullprint()

        # Now print out the results and see what's up
        for x in TEST_GEN.values():

                # We'll only check values that appear in all
                if str(x) not in TEST_MCMC: continue

                #print TEST_GEN[str(x)].log_probability(),  TEST_MCMC[str(x)].log_probability(), x

                if abs( TEST_GEN[str(x)].log_probability() - TEST_MCMC[str(x)].log_probability()) > 1e-9:
                        print "----------------------------------------------------------------"
                        print "--- Mismatch in tree probabilities:                          ---"
                        print "----------------------------------------------------------------"
                        TEST_GEN[str(x)].fullprint()
                        print "----------------------------------------------------------------"
                        TEST_MCMC[str(x)].fullprint()
                        print "----------------------------------------------------------------"

                assert abs( TEST_GEN[str(x)].log_probability() - TEST_MCMC[str(x)].log_probability()) < 1e-9

        # Now check that the MCMC actually visits the nodes the right number of time
        keys = [x for x in TEST_MCMC.keys() if TEST_MCMC[x].count_nodes() <= 8 ] # get a set of common trees
        cntZ = log(sum([ TEST_MCMC_COUNT[x] for x in keys]))
        lpZ  = logsumexp([ TEST_MCMC[x].log_probability() for x in keys])
        for x in sorted(keys, key=lambda x: TEST_MCMC[x].log_probability()):
                #x.fullprint()
                #print "))", x
                print TEST_MCMC_COUNT[x], log(TEST_MCMC_COUNT[x])-cntZ, TEST_MCMC[x].log_probability() - lpZ,  TEST_MCMC[x].log_probability(), q(TEST_MCMC[x]), hasattr(x, 'my_log_probability')


                ## TODO: ADD ASSERTIONS ETC


        # To check the computation of lp_regenerate_propose_to, which should return how likely we are to propose
        # from one tree to another
        #from LOTlib.Examples.Number.Shared import *
        #x = NumberExpression(grammar).value
        #NN = 100000
        #d = defaultdict(int)
        #for i in xrange(NN):
                #y,_ = grammar.propose(x, insert_delete_probability=0.0)
                #d[y] += 1
        ## Show counts and expected counts
        #for y in sorted( d.keys(), key=lambda z: d[z]):
                #EC = round(exp(grammar.lp_regenerate_propose_to(x,y))*NN)
                #if d[y] > 10 or EC > 10: # print only highish prob things
                        #print d[y], EC, y
        #print ">>", x








        # If success....
        print "---------------------------"
        print ":-) No complaints here!"
        print "---------------------------"


















        ## We will use three four methods to generate a set of trees. Each of these should give the same probabilities:
        # - increment_tree('START')
        # - generate('START')
        # - MCMC with proposals (via counts)
        # - MCMC with proposals (via probabilities of found trees)


>>>>>>> ae28a52a


<<<<<<< HEAD
=======
                #print x.log_probability(), ARITHMETIC_GRAMMAR.RR_prior(x), x
                #for xi in ARITHMETIC_GRAMMAR.iterate_subnodes(x):
                        #print "\t", xi
'''
>>>>>>> ae28a52a
<|MERGE_RESOLUTION|>--- conflicted
+++ resolved
@@ -16,67 +16,30 @@
 
 class Grammar:
     """
-<<<<<<< HEAD
-            A PCFG-ish class that can handle special types of rules:
-                    - Rules that introduce bound variables
-                    - Rules that sample from a continuous distribution
-                    - Variable resampling probabilities among the rules
-
-                    TODO: Implement this:
-                    - This has a few special values of returntype, which are expected on the rhs of rules, and then generate continuous values
-                            - \*uniform\* - when the name is this, the value printed and evaled is a uniform random sample of [0,1) (which can be resampled via the PCFG)
-                            - \*normal\*  - 0 mean, 1 sd
-                            - \*exponential\* - rate = 1
-=======
     A PCFG-ish class that can handle special types of rules:
         - Rules that introduce bound variables
         - Rules that sample from a continuous distribution
         - Variable resampling probabilities among the rules
 
-    TODO:
-        Implement this:
-        - This has a few special values of returntype, which are expected on the rhs of rules,
-          and then generate continuous values
-        - \*uniform\* - when the name is this, the value printed and evaled is a uniform random sample of
-          [0, 1) (which can be resampled via the PCFG)
-        - \*normal\*  - 0 mean, 1 sd
-        - \*exponential\* - rate = 1
-
     Note:
-        * Bound variables have a rule id < 0
         * This class fixes a bunch of problems that were in earlier versions, such as (doc?)
->>>>>>> ae28a52a
-
     """
     def __init__(self, BV_P=10.0, BV_RESAMPLE_P=1.0, start='START'):
         self.__dict__.update(locals())
         self.rules = defaultdict(list)  # A dict from nonterminals to lists of GrammarRules.
         self.rule_count = 0
-<<<<<<< HEAD
         self.bv_count = 0 # How many rules in the grammar introduce bound variables?
 
-=======
-        self.bv_count = 0       # How many rules in the grammar introduce bound variables?
-        self.bv_rule_id = 0     # A unique idenifier for each bv rule id (may get quite large).
-        # The actual stored rule are negative this (doc?)
-    
->>>>>>> ae28a52a
     def __str__(self):
         """Display a grammar."""
         return '\n'.join([str(r) for r in itertools.chain(*[self.rules[nt] for nt in self.rules.keys()])])
 
-<<<<<<< HEAD
     def nrules(self):
         return sum([len(self.rules[nt]) for nt in self.rules.keys()])
 
-    def is_nonterminal(self, x):
-        """ A nonterminal is just something that is a key for self.rules"""
-
-=======
     def is_nonterminal(self, x):
         """A nonterminal is just something that is a key for self.rules"""
         # if x is a string  &&  if x is a key
->>>>>>> ae28a52a
         return isinstance(x, str) and (x in self.rules)
 
     def display_rules(self):
@@ -209,8 +172,6 @@
                         a, d=d+1, do_bv=do_bv, yield_depth=yield_depth, predicate=predicate):
                     yield g
 
-<<<<<<< HEAD
-
     def log_probability(self, fn):
         """
         Compute the log probability of this fn, updating its generation_probabilities
@@ -219,8 +180,6 @@
         self.recompute_generation_probabilities(fn)
         return fn.log_probability()
 
-=======
->>>>>>> ae28a52a
     def recompute_generation_probabilities(self, fn):
         """Re-compute all the generation_probabilities."""
         assert fn.rule is not None 
@@ -351,335 +310,3 @@
 
         openset.remove(x)
         return current_d[x]
-
-<<<<<<< HEAD
-=======
-    def lp_regenerate_propose_to(self, x, y, xZ=None, yZ=None):
-        """Returns a log probability of starting at x and ending up at y from a regeneration move.
-
-        Any node is a candidate if the trees are identical except for what's below those nodes
-        (although what's below *can* be identical!)
-
-        Notes:
-            * This does NOT take into account insert/delete
-            * Not so simple because we must count multiple paths
-        """
-
-        # Wrap for hypotheses instead of trees
-        if isinstance(x, Hypothesis):
-            assert isinstance(y, Hypothesis), ("*** If x is a hypothesis, y must be! "+str(y))
-            return self.lp_regenerate_propose_to(x.value,y.value,xZ=xZ, yZ=yZ)
-
-        RP = -Infinity
-
-        if (isinstance(x, str) and isinstance(y, str) and x == y) or (x.returntype == y.returntype):
-
-            # compute the normalizer
-            if xZ is None:
-                xZ = x.sample_node_normalizer()
-            if yZ is None:
-                yZ = y.sample_node_normalizer()
-
-            # Well we could select x's root to go to Y
-            RP = logplusexp(RP, log(x.resample_p) - log(xZ) + y.log_probability() )
-
-            if x.name == y.name:
-                # how many kids are not equal, and where was the last?
-                mismatch_count, mismatch_index = 0, 0
-
-                # print 'args are', x.args
-                if x.args is not None:
-                    for i, xa, ya in zip(xrange(len(x.args)), x.args if x.args is not None else [],
-                                                              y.args if y.args is not None else []):
-                        if xa != ya:    # checks whole subtree!
-                            mismatch_count += 1
-                            mismatch_index = i
-
-                if mismatch_count > 1:
-                    # We have to have only selected x,y to regenerate
-                    pass
-                elif mismatch_count == 1:
-                    # We could propose to x, or x.args[mismatch_index], but nothing else (nothing else will
-                    #  fix the mismatch)
-                    RP = logplusexp(RP, self.lp_regenerate_propose_to(
-                        x.args[mismatch_index], y.args[mismatch_index], xZ=xZ, yZ=yZ))
-                else:
-                    # Identical trees -- we could propose to any, so that's just the tree probability below
-                    # convolved with the resample p
-                    for xi in dropfirst(x):
-                        # We already counted ourself
-                        RP = logplusexp(RP, log(xi.resample_p) - log(xZ) + xi.log_probability())
-
-        return RP
-
-
-# ------------------------------------------------------------------------------------------------------------
-
-if __name__ == "__main__":
-    pass
-    # from LOTlib.Examples.FOL.FOL import grammar
-    # from LOTlib.Examples.Magnetism.SimpleMagnetism import grammar
-    # from LOTlib.Examples.Number.Shared import grammar
-    # from LOTlib.Examples.RegularExpression.Shared import grammar
-    from LOTlib.Examples.Magnetism.Simple.Run import grammar
-
-    '''
-    grammar = Grammar()
-    grammar.add_rule('START', 'lambda', ['A'],  1.0, bv_type='B')
-    grammar.add_rule('A', 'af', ['A', 'B'], 1.0)
-    grammar.add_rule('A', '', ['a'], 1.0)
-    #grammar.add_rule('A', 'x', ['B'], 1.0)
-    grammar.add_rule('B', '', ['b'], 1.0)
-    grammar.add_rule('B', 'bf', ['A', 'B'], 1.0)
-    '''
-
-    # for t in lot_iter(grammar.enumerate_at_depth(6, leaves=
-    seen = set()
-    for t in lot_iter(grammar.enumerate()):
-        print t.depth(), t
-        assert t not in seen
-        seen.add(t)
-
-    # --------------------------------------------------------------------------------------------------------
-    # Scrap stuff? (TODO: reorganize? or something? this is very messy...)
-    # --------------------------------------------------------------------------------------------------------
-
-    # for t in lot_iter(grammar.enumerate(leaves=False)):
-    #     print t.depth(), t
-    #     # assert t not in seen
-
-    # for r in grammar.rules.keys():
-    #     print ">>", grammar.depth_to_terminal(r), r
-    # for _ in xrange(1000):
-    #     print grammar.generate()
-        
-    '''
-    for _ in xrange(1000):
-        t = grammar.generate()
-        print type(t), t
-        
-        from LOTlib.Proposals.RegenerationProposal import RegenerationProposal
-        rp = RegenerationProposal(grammar)
-        x = rp.propose_tree(t)[0]
-        print type(x), x
-        
-        print "\n\n"
-        # print t.depth(), t
-    '''
-
-'''
-    #from LOTlib.Examples.RationalRules.Shared import grammar
-    #from LOTlib.Examples.Number.Shared import grammar
-    #from LOTlib.DefaultGrammars import SimpleBoolean as grammar
-    SimpleBoolean= Grammar()
-    SimpleBoolean.add_rule('START', 'False', None, 1)
-    SimpleBoolean.add_rule('START', 'True', None, 1)
-    SimpleBoolean.add_rule('START', '', ['BOOL'], 1.0)
-    
-    SimpleBoolean.add_rule('BOOL', 'and_', ['BOOL', 'BOOL'], 1.0)
-    SimpleBoolean.add_rule('BOOL', 'not_', ['BOOL'], 1.0)
-    
-    SimpleBoolean.add_rule('BOOL', '', ['PREDICATE'], 5)
-     
-    for t in SimpleBoolean.increment_tree(x='BOOL', depth=6):
-        print t
-'''
-
-
-'''
-        #AB_GRAMMAR = PCFG()
-        #AB_GRAMMAR.add_rule('START', '', ['EXPR'], 1.0)
-        #AB_GRAMMAR.add_rule('EXPR', '', ['A', 'EXPR'], 1.0)
-        #AB_GRAMMAR.add_rule('EXPR', '', ['B', 'EXPR'], 1.0)
-
-        #AB_GRAMMAR.add_rule('EXPR', '', ['A'], 1.0)
-        #AB_GRAMMAR.add_rule('EXPR', '', ['B'], 1.0)
-
-        #for i in xrange(1000):
-                #x = AB_GRAMMAR.generate('START')
-                #print x.log_probability(), x
-
-
-        grammar = Grammar()
-        grammar.add_rule('START', '', ['EXPR'], 1.0)
-        #grammar.add_rule('EXPR', 'somefunc_', ['EXPR', 'EXPR', 'EXPR'], 1.0, resample_p=5.0)
-        grammar.add_rule('EXPR', 'plus_', ['EXPR', 'EXPR'], 4.0, resample_p=10.0)
-        grammar.add_rule('EXPR', 'times_', ['EXPR', 'EXPR'], 3.0, resample_p=5.0)
-        grammar.add_rule('EXPR', 'divide_', ['EXPR', 'EXPR'], 2.0)
-        grammar.add_rule('EXPR', 'subtract_', ['EXPR', 'EXPR'], 1.0)
-        grammar.add_rule('EXPR', 'x', [], 15.0) # these terminals should have None for their function type; the literals
-        grammar.add_rule('EXPR', '1.0', [], 3.0)
-        grammar.add_rule('EXPR', '13.0', [], 2.0)
-
-        ## We generate a few ways, mapping strings to the actual things
-        #print "Testing increment (no lambda)"
-        #TEST_INC = dict()
-
-        #for t in grammar.increment_tree('START',3):
-                #TEST_INC[str(t)] = t
-
-        #print "Testing generate (no lambda)"
-        TEST_GEN = dict()
-        TARGET = dict()
-        from LOTlib.Hypotheses.LOTHypothesis import LOTHypothesis
-        for i in xrange(10000):
-                t = grammar.generate('START')
-                # print ">>", t, ' ', dir(t)
-                TEST_GEN[str(t)] = t
-
-                if t.count_nodes() < 10:
-                        TARGET[LOTHypothesis(grammar, value=copy(t) )] = t.log_probability()
-                        # print out log probability and tree
-                        print t, ' ', t.log_probability()
-
-
-
-
-        #print "Testing MCMC (no counts) (no lambda)"
-        #TEST_MCMC = dict()
-        #MCMC_STEPS = 10000
-        #import LOTlib.MetropolisHastings
-        #from LOTlib.Hypothesis import LOTHypothesis
-        #hyp = LOTHypothesis(grammar)
-        #for x in LOTlib.MetropolisHastings.mh_sample(hyp, [], MCMC_STEPS):
-                ##print ">>", x
-                #TEST_MCMC[str(x.value)] = copy(x.value)
-
-        ### Now print out the results and see what's up
-        #for x in TEST_GEN.values():
-
-                ## We'll only check values that appear in all
-                #if str(x) not in TEST_MCMC or str(x) not in TEST_INC: continue
-
-                ## If we print
-                #print TEST_INC[str(x)].log_probability(),  TEST_GEN[str(x)].log_probability(),  TEST_MCMC[str(x)].log_probability(), x
-
-                #assert abs( TEST_INC[str(x)].log_probability() - TEST_GEN[str(x)].log_probability()) < 1e-9
-                #assert abs( TEST_INC[str(x)].log_probability() -  TEST_MCMC[str(x)].log_probability()) < 1e-9
-
-
-        ## # # # # # # # # # # # # # # #
-        ### And now do a version with bound variables
-        ## # # # # # # # # # # # # # # #
-
-        grammar.add_rule('EXPR', 'apply', ['FUNCTION', 'EXPR'], 5.0)
-        grammar.add_rule('FUNCTION', 'lambda', ['EXPR'], 1.0, bv_type='EXPR', bv_args=None) # bvtype means we introduce a bound variable below
-
-        print "Testing generate (lambda)"
-        TEST_GEN = dict()
-        for i in xrange(10000):
-                x = grammar.generate('START')
-                TEST_GEN[str(x)] = x
-                #print x
-                #x.fullprint()
-
-        print "Testing MCMC (lambda)"
-        TEST_MCMC = dict()
-        TEST_MCMC_COUNT = defaultdict(int)
-        MCMC_STEPS = 50000
-        import LOTlib.MetropolisHastings
-        from LOTlib.Hypothesis import LOTHypothesis
-        hyp = LOTHypothesis(grammar)
-        for x in LOTlib.MetropolisHastings.mh_sample(hyp, [], MCMC_STEPS):
-                TEST_MCMC[str(x.value)] = copy(x.value)
-                TEST_MCMC_COUNT[str(x.value)] += 1 # keep track of these
-                #print x
-                #for kk in grammar.iterate_subnodes(x.value, do_bv=True, yield_depth=True):
-                        #print ">>\t", kk
-                #print "\n"
-                #x.value.fullprint()
-
-        # Now print out the results and see what's up
-        for x in TEST_GEN.values():
-
-                # We'll only check values that appear in all
-                if str(x) not in TEST_MCMC: continue
-
-                #print TEST_GEN[str(x)].log_probability(),  TEST_MCMC[str(x)].log_probability(), x
-
-                if abs( TEST_GEN[str(x)].log_probability() - TEST_MCMC[str(x)].log_probability()) > 1e-9:
-                        print "----------------------------------------------------------------"
-                        print "--- Mismatch in tree probabilities:                          ---"
-                        print "----------------------------------------------------------------"
-                        TEST_GEN[str(x)].fullprint()
-                        print "----------------------------------------------------------------"
-                        TEST_MCMC[str(x)].fullprint()
-                        print "----------------------------------------------------------------"
-
-                assert abs( TEST_GEN[str(x)].log_probability() - TEST_MCMC[str(x)].log_probability()) < 1e-9
-
-        # Now check that the MCMC actually visits the nodes the right number of time
-        keys = [x for x in TEST_MCMC.keys() if TEST_MCMC[x].count_nodes() <= 8 ] # get a set of common trees
-        cntZ = log(sum([ TEST_MCMC_COUNT[x] for x in keys]))
-        lpZ  = logsumexp([ TEST_MCMC[x].log_probability() for x in keys])
-        for x in sorted(keys, key=lambda x: TEST_MCMC[x].log_probability()):
-                #x.fullprint()
-                #print "))", x
-                print TEST_MCMC_COUNT[x], log(TEST_MCMC_COUNT[x])-cntZ, TEST_MCMC[x].log_probability() - lpZ,  TEST_MCMC[x].log_probability(), q(TEST_MCMC[x]), hasattr(x, 'my_log_probability')
-
-
-                ## TODO: ADD ASSERTIONS ETC
-
-
-        # To check the computation of lp_regenerate_propose_to, which should return how likely we are to propose
-        # from one tree to another
-        #from LOTlib.Examples.Number.Shared import *
-        #x = NumberExpression(grammar).value
-        #NN = 100000
-        #d = defaultdict(int)
-        #for i in xrange(NN):
-                #y,_ = grammar.propose(x, insert_delete_probability=0.0)
-                #d[y] += 1
-        ## Show counts and expected counts
-        #for y in sorted( d.keys(), key=lambda z: d[z]):
-                #EC = round(exp(grammar.lp_regenerate_propose_to(x,y))*NN)
-                #if d[y] > 10 or EC > 10: # print only highish prob things
-                        #print d[y], EC, y
-        #print ">>", x
-
-
-
-
-
-
-
-
-        # If success....
-        print "---------------------------"
-        print ":-) No complaints here!"
-        print "---------------------------"
-
-
-
-
-
-
-
-
-
-
-
-
-
-
-
-
-
-
-        ## We will use three four methods to generate a set of trees. Each of these should give the same probabilities:
-        # - increment_tree('START')
-        # - generate('START')
-        # - MCMC with proposals (via counts)
-        # - MCMC with proposals (via probabilities of found trees)
-
-
->>>>>>> ae28a52a
-
-
-<<<<<<< HEAD
-=======
-                #print x.log_probability(), ARITHMETIC_GRAMMAR.RR_prior(x), x
-                #for xi in ARITHMETIC_GRAMMAR.iterate_subnodes(x):
-                        #print "\t", xi
-'''
->>>>>>> ae28a52a
