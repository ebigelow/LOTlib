--- conflicted
+++ resolved
@@ -1,5 +1,4 @@
-<<<<<<< HEAD
-from Primitives import LOTlib_primitive
+from LOTlib.Evaluation.Eval import LOTlib_primitive
 
 # ~~~~~~~~~~~~~~~~~~~~~~~~~~~~~~~~~~~~~~~~~~~~~~~~~~~~~~~~~~~~~~~~~~
 # counting list
@@ -17,7 +16,7 @@
 prev_hash['one_'] = 'undef'
 prev_hash['ten_'] = 'nine_'
 next_hash['X'] = 'X'
-prev_hash['X'] = 'X'
+prev_hash[''] = 'X'
 
 # Map a word like 'four_' to its number, 4
 word_to_number = dict()
@@ -40,9 +39,6 @@
         return X
     else:
         return 'undef'
-=======
-from LOTlib.Evaluation.Eval import LOTlib_primitive
->>>>>>> 7eb27e7d
 
 @LOTlib_primitive
 def ends_in_(n, d):
