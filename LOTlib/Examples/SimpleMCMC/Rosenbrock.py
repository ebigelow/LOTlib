--- conflicted
+++ resolved
@@ -4,13 +4,9 @@
 the exp(-RosenbrockFunction)
 
 """
-<<<<<<< HEAD
 import numpy
 
-from LOTlib import lot_iter
-=======
 from LOTlib import break_ctrlc
->>>>>>> 3b9ac3a8
 from LOTlib.Hypotheses.VectorHypothesis import VectorHypothesis
 from LOTlib.Inference.Samplers.MetropolisHastings import mh_sample
 
