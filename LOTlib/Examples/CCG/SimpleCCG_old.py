"""
A simple case of combinatory categorial grammar for a toy domain.

This just uses brute force parsing.


TODO: Learn that MAN is JOHN or BILL

"""

from LOTlib import break_ctrlc
from LOTlib.FiniteBestSet import FiniteBestSet
from Model import *

# ~~~~~~~~~~~~~~~~~~~~~~~~~~~~~~~~~~~~~~~~~~~~~~~~~~~~~~~~~~~~~~~~~~~~~~

SAMPLES = 100000

def run(llt=1.0):
    h0 = CCGLexicon(make_hypothesis, words=all_words, alpha=0.9, palpha=0.9, likelihood_temperature=llt)

    fbs = FiniteBestSet(N=10)
<<<<<<< HEAD
    from LOTlib.Inference.Samplers.MetropolisHastings import mh_sample
    for h in lot_iter(mh_sample(h0, data, SAMPLES)):
=======
    from LOTlib.Inference.MetropolisHastings import mh_sample
    for h in break_ctrlc(mh_sample(h0, data, SAMPLES)):
>>>>>>> 3b9ac3a8
        fbs.add(h, h.posterior_score)

    return fbs

if __name__ == "__main__":

    ## ~~~~~~~~~~~~~~~~~~~~~~~~~~~~~~~~~~~~~~~~~~~~~~~~~~~~~~~~~
    ### MPI map
    ## ~~~~~~~~~~~~~~~~~~~~~~~~~~~~~~~~~~~~~~~~~~~~~~~~~~~~~~~~~

    try:
        from SimpleMPI.MPI_map import MPI_map, is_master_process
    except ImportError:
        MPI_map = map
        is_master_process = lambda: True

    allret = MPI_map(run, map(lambda x: [x], [0.01, 0.1, 1.0] * 100 ))

    if is_master_process():

        allfbs = FiniteBestSet(max=True)
        allfbs.merge(allret)

        H = allfbs.get_all()

        for h in H:
            h.likelihood_temperature = 0.01 # on what set of data we want?
            h.compute_posterior(data)

        # show the *average* ll for each hypothesis
        for h in sorted(H, key=lambda h: h.posterior_score):
            print h.posterior_score, h.prior, h.likelihood, h.likelihood_temperature
            print h

    # ~~~~~~~~~~~~~~~~~~~~~~~~~~~~~~~~~~~~~~~~~~~~~~~~~~~~~~~~~
    ## Play around with some different inference schemes
    # ~~~~~~~~~~~~~~~~~~~~~~~~~~~~~~~~~~~~~~~~~~~~~~~~~~~~~~~~~

    #h0 = CCGLexicon(make_hypothesis, words=all_words, alpha=0.9, palpha=0.9, likelihood_temperature=0.01)
    #for i, h in break_ctrlc(enumerate(mh_sample(h0, data, 400000000, skip=0, debug=False))):
        #print h.posterior_score, h.prior, h.likelihood, qq(re.sub(r"\n", ";", str(h)))

    #from LOTlib.Inference.IncreaseTemperatureMH import increase_temperature_mh_sample

    #h0 = CCGLexicon(make_hypothesis, words=all_words, alpha=0.9, palpha=0.9, likelihood_temperature=0.01)
    #for i, h in break_ctrlc(enumerate(increase_temperature_mh_sample(h0, data, 400000000, skip=0, increase_amount=1.50))):
    #    print h.posterior_score, h.prior, h.likelihood, qq(re.sub(r"\n", ";", str(h)))


    # ~~~~~~~~~~~~~~~~~~~~~~~~~~~~~~~~~~~~~~~~~~~~~~~~~~~~~~~~~
    ## Run on a single computer, printing out
    # ~~~~~~~~~~~~~~~~~~~~~~~~~~~~~~~~~~~~~~~~~~~~~~~~~~~~~~~~~
    #fbs = FiniteBestSet(N=100)
    #h0 = CCGLexicon(make_hypothesis, words=all_words, alpha=0.9, palpha=0.9, likelihood_temperature=0.051)
    #for i, h in break_ctrlc(enumerate(mh_sample(h0, data, 400000000, skip=0, debug=False))):
        #fbs.add(h, h.posterior_score)

        #if i%100==0:
            #print h.posterior_score, h.prior, h.likelihood #, re.sub(r"\n", ";", str(h))
            #print h

    #for h in fbs.get_all(sorted=True):
        #print h.posterior_score, h.prior, h.likelihood #, re.sub(r"\n", ";", str(h))
        #print h


    # ~~~~~~~~~~~~~~~~~~~~~~~~~~~~~~~~~~~~~~~~~~~~~~~~~~~~~~~~~
    ## Just generate and parse
    # ~~~~~~~~~~~~~~~~~~~~~~~~~~~~~~~~~~~~~~~~~~~~~~~~~~~~~~~~~

    #for _ in xrange(1000):

        #cp = h.can_parse(data[3].utterance)
        #if cp:
            #s, t, f = cp
            #print L
            #print s, t, f
            #print f(data[3].context)
            #print "\n\n"<|MERGE_RESOLUTION|>--- conflicted
+++ resolved
@@ -20,13 +20,8 @@
     h0 = CCGLexicon(make_hypothesis, words=all_words, alpha=0.9, palpha=0.9, likelihood_temperature=llt)
 
     fbs = FiniteBestSet(N=10)
-<<<<<<< HEAD
-    from LOTlib.Inference.Samplers.MetropolisHastings import mh_sample
-    for h in lot_iter(mh_sample(h0, data, SAMPLES)):
-=======
     from LOTlib.Inference.MetropolisHastings import mh_sample
     for h in break_ctrlc(mh_sample(h0, data, SAMPLES)):
->>>>>>> 3b9ac3a8
         fbs.add(h, h.posterior_score)
 
     return fbs
