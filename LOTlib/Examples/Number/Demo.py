# -*- coding: utf-8 -*-
"""
A quick demo of the number model.

Note:

    CTRL-C breaks out of the MCMC loop, and the processes at the bottom with average likelihood for each
    hypothesis.

"""
<<<<<<< HEAD
from LOTlib.Visualization.MCMCSummary import TopN

from LOTlib import lot_iter
from LOTlib.Inference.Samplers.MetropolisHastings import MHSampler
=======
from LOTlib import break_ctrlc
from LOTlib.Inference.MetropolisHastings import MHSampler
>>>>>>> 3b9ac3a8
from LOTlib.Miscellaneous import q, qq
from LOTlib.Examples.Number.Model import *


LARGE_DATA_SIZE = 10000 # this is what we compute the average LL on
DATA_SIZE = 300
TRACE = True
STEPS = 1000000
SKIP = 1


# ========================================================================================================
#  Generate some data
data = generate_data(DATA_SIZE)


# A starting hypothesis (later ones are created by .propose, called in LOTlib.MetropolisHastings
h0 = NumberExpression(grammar)

'''
from LOTlib.Inference.Proposals.InsertDeleteProposal import InsertDeleteProposal
h0 = NumberExpression(grammar, proposal_function=InsertDeleteProposal(grammar))
'''

# store hypotheses we've found
allhyp = TopN(N=1000)

# ========================================================================================================
# Run the standard RationalRules sampler

mh_sampler = MHSampler(h0, data, STEPS, skip=SKIP)

for h in break_ctrlc(mh_sampler):
    if TRACE:
        print q(get_knower_pattern(h)), h.posterior_score, h.compute_prior(), h.compute_likelihood(data), qq(h)

    # add h to our priority queue, with priority of its log probability, h.posterior_score
    allhyp.add(h)

# ========================================================================================================
#  now re-evaluate everything we found on new data
'''
huge_data = generate_data(LARGE_DATA_SIZE)

save this with a huge data set -- eval with average ll
H = allhyp.get_sorted()

compute the posterior for each hypothesis
[ h.compute_posterior(huge_data) for h in H]

show the *average* ll for each hypothesis, at this data size
for h in H:
    print h.prior, h.likelihood/float(LARGE_DATA_SIZE), q(get_knower_pattern(h)),  q(h) # a quoted x
'''<|MERGE_RESOLUTION|>--- conflicted
+++ resolved
@@ -8,17 +8,11 @@
     hypothesis.
 
 """
-<<<<<<< HEAD
+from LOTlib import break_ctrlc
+from LOTlib.Examples.Number.Model import *
+from LOTlib.Inference.Samplers.MetropolisHastings import MHSampler
+from LOTlib.Miscellaneous import q, qq
 from LOTlib.Visualization.MCMCSummary import TopN
-
-from LOTlib import lot_iter
-from LOTlib.Inference.Samplers.MetropolisHastings import MHSampler
-=======
-from LOTlib import break_ctrlc
-from LOTlib.Inference.MetropolisHastings import MHSampler
->>>>>>> 3b9ac3a8
-from LOTlib.Miscellaneous import q, qq
-from LOTlib.Examples.Number.Model import *
 
 
 LARGE_DATA_SIZE = 10000 # this is what we compute the average LL on
