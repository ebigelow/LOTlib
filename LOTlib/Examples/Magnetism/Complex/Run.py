"""
A very simple case of predicate invention, inspired by

T. D. Ullman, N. D. Goodman and J. B. Tenenbaum (2012), Theory learning as stochastic search in the
    language of thought. Cognitive Development.

Here, we invent simple predicates whose value is determined by a set membership (BASE-SET), and express
logical concepts over those predicates. Data is set up to be like magnetism, with positives (pi) and
negatives (ni) that interact with each other but not within groups/

TODO: Let's add another class--the non-magnetic ones!

"""
from LOTlib.FunctionNode import cleanFunctionNodeString
from Data import *
from Grammar import *

# ~~~~~~~~~~~~~~~~~~~~~~~~~~~~~~~~~~~~~~~~~~~~~~~~~~~~~~~~~~~~~
# Run mcmc
# ~~~~~~~~~~~~~~~~~~~~~~~~~~~~~~~~~~~~~~~~~~~~~~~~~~~~~~~~~~~~~
def run():
    from LOTlib import break_ctrlc
    from LOTlib.Inference.Proposals.RegenerationProposal import RegenerationProposal
    #mp = MixtureProposal([RegenerationProposal(grammar), InsertDeleteProposal(grammar)] )
    mp = RegenerationProposal(grammar)

    from LOTlib.Hypotheses.LOTHypothesis import LOTHypothesis
    h0 = LOTHypothesis(grammar, args=['x', 'y'], ALPHA=0.999, proposal_function=mp) # alpha here trades off with the amount of data. Currently assuming no noise, but that's not necessary

<<<<<<< HEAD
    from LOTlib.Inference.Samplers.MetropolisHastings import MHSampler
    for h in lot_iter(MHSampler(h0, data, skip=100)):
=======
    from LOTlib.Inference.MetropolisHastings import MHSampler
    for h in break_ctrlc(MHSampler(h0, data, skip=100)):
>>>>>>> 3b9ac3a8
        print h.posterior_score, h.likelihood, h.prior, cleanFunctionNodeString(h)
        #print map( lambda d: h(*d.input), data)
        #print "\n"

if __name__ == "__main__":
    run()<|MERGE_RESOLUTION|>--- conflicted
+++ resolved
@@ -27,13 +27,8 @@
     from LOTlib.Hypotheses.LOTHypothesis import LOTHypothesis
     h0 = LOTHypothesis(grammar, args=['x', 'y'], ALPHA=0.999, proposal_function=mp) # alpha here trades off with the amount of data. Currently assuming no noise, but that's not necessary
 
-<<<<<<< HEAD
-    from LOTlib.Inference.Samplers.MetropolisHastings import MHSampler
-    for h in lot_iter(MHSampler(h0, data, skip=100)):
-=======
     from LOTlib.Inference.MetropolisHastings import MHSampler
     for h in break_ctrlc(MHSampler(h0, data, skip=100)):
->>>>>>> 3b9ac3a8
         print h.posterior_score, h.likelihood, h.prior, cleanFunctionNodeString(h)
         #print map( lambda d: h(*d.input), data)
         #print "\n"
