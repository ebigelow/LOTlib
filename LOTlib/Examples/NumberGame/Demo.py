"""
Find N best number game hypotheses.

"""
from LOTlib.FiniteBestSet import FiniteBestSet
from LOTlib.Inference.MetropolisHastings import MHSampler
from LOTlib.Inference.PriorSample import prior_sample
from Model import *

# Global parameters for inference
domain = 100
alpha = 0.9
num_iters = 10000
N = 10
h0 = make_h0(grammar=grammar, alpha=alpha)


<<<<<<< HEAD

#~~~~~~~~~~~~~~~~~~~~~~~~~~~~~~~~~~~~~~~~~~~~~~~~~~~~~~~~~~~~~~~~~~~~~~~~~~~~~~~~~~~~~~~#
#~~~~~ the basic stuff (i.e. sampling hypotheses)                                  ~~~~~#
h0 = Utilities.make_h0(alpha=alpha)
# hypotheses = I.prior_sample(h0, initial_data, num_iters)

hypotheses = Utilities.randomSample(G.grammar, [2,6,8], num_iters=num_iters, alpha=alpha)
# Inference.printBestHypotheses(hypotheses)



#~~~~~~~~~~~~~~~~~~~~~~~~~~~~~~~~~~~~~~~~~~~~~~~~~~~~~~~~~~~~~~~~~~~~~~~~~~~~~~~~~~~~~~~#
#~~~~~ just one rule . . .                                                         ~~~~~#

# rule = get_rule('union_', rule_nt='SET', grammar=grammar)
# probs = [0, 0.2, 0.4, 0.6, 0.8, 1.0, 1.2, 1.4, 1.6, 1.8]
# dist = probs_data_rule(grammar, rule, data, probs, num_iters, alpha)
# print dist
# visualize_probs(probs, dist, rule.name)
#

'''
#~~~~~~~~~~~~~~~~~~~~~~~~~~~~~~~~~~~~~~~~~~~~~~~~~~~~~~~~~~~~~~~~~~~~~~~~~~~~~~~~~~~~~~~#
#~~~~~ all rules! (and which probabilities?)                                       ~~~~~#

use_this_class = H.GrammarProbHypothesis(G.grammar, alpha, domain=domain)
cool_data = use_this_class.compute_likelihood(data, num_iters, alpha)

'''
=======
#~~~~~~~~~~~~~~~~~~~~~~~~~~~~~~~~~~~~~~~~~~~~~~~~~~~~~~~~~~~~~~~~~~~~~~~~~~~~~~~~~~~~~~~#
prior_sampler = prior_sample(h0, [7,7,7,7,7,8,8,8,8,8,8,8,8,9,9,9,9,9,9,9,9], num_iters)
hypotheses = FiniteBestSet(generator=prior_sampler, N=N, key="posterior_score")
for h in hypotheses:
    print str(h), h.posterior_score
>>>>>>> fc7856a5
<|MERGE_RESOLUTION|>--- conflicted
+++ resolved
@@ -15,7 +15,6 @@
 h0 = make_h0(grammar=grammar, alpha=alpha)
 
 
-<<<<<<< HEAD
 
 #~~~~~~~~~~~~~~~~~~~~~~~~~~~~~~~~~~~~~~~~~~~~~~~~~~~~~~~~~~~~~~~~~~~~~~~~~~~~~~~~~~~~~~~#
 #~~~~~ the basic stuff (i.e. sampling hypotheses)                                  ~~~~~#
@@ -44,11 +43,4 @@
 use_this_class = H.GrammarProbHypothesis(G.grammar, alpha, domain=domain)
 cool_data = use_this_class.compute_likelihood(data, num_iters, alpha)
 
-'''
-=======
-#~~~~~~~~~~~~~~~~~~~~~~~~~~~~~~~~~~~~~~~~~~~~~~~~~~~~~~~~~~~~~~~~~~~~~~~~~~~~~~~~~~~~~~~#
-prior_sampler = prior_sample(h0, [7,7,7,7,7,8,8,8,8,8,8,8,8,9,9,9,9,9,9,9,9], num_iters)
-hypotheses = FiniteBestSet(generator=prior_sampler, N=N, key="posterior_score")
-for h in hypotheses:
-    print str(h), h.posterior_score
->>>>>>> fc7856a5
+'''