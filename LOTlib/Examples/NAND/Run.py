--- conflicted
+++ resolved
@@ -10,13 +10,8 @@
 
 """
 import pickle
-<<<<<<< HEAD
-
-from LOTlib import lot_iter
-=======
 from LOTlib import break_ctrlc
 from LOTlib.Hypotheses.LOTHypothesis import LOTHypothesis
->>>>>>> 3b9ac3a8
 from LOTlib.FiniteBestSet import FiniteBestSet
 from LOTlib.Inference.Samplers.MetropolisHastings import MHSampler
 from Model import *
