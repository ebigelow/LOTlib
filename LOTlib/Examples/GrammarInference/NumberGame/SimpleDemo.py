"""
A simple demo of inference with GrammarHypothesis, VectorSummary, NumberGameHypothesis, & MHSampler.

"""
import os
import time
import csv
import pickle
from LOTlib.Hypotheses.GrammarHypothesis import GrammarHypothesis
from LOTlib.Hypotheses.GrammarHypothesisVectorized import GrammarHypothesisVectorized
from LOTlib.Inference.MetropolisHastings import MHSampler
from LOTlib.Examples.NumberGame.JoshModel.Model import *
from LOTlib.Examples.NumberGame.NewVersion.Model import *
from Model import *


def run(grammar=simple_test_grammar, josh=False, data=toy_3n, domain=20,
        alpha=0.99, enum_d=5, grammar_n=10000, skip=10, cap=100,
        print_stuff='grammar_h', plot_type=None, plot_widget=False,
        pickle_data=False, filename=None, csv_save=False):
    """
    Enumerate some NumberGameHypotheses, then use these to sample some GrammarHypotheses over `data`.

    Arguments
    ---------
    grammar(LOTlib.Grammar):
        This is our grammar.
    josh(str):
        Are we using stuff from `LOTlib.Examples.NumberGame.JoshModel`? ['mix' | 'indep' | 'lot' | None]
    data(list):
        List of FunctionNodes to use as input/output data.
    domain(int):
        Domain parameter for NumberGameHypothesis.
    alpha(float):
        Noise parameter for NumberGameHypothesis.
    enum_d(int):
        How deep do we go when enumerating ngh's?
    grammar_n(int):
        Number of GrammarHypotheses to sample.
    cap(int):
        VectorSummary will collect this many GrammarHypothesis samples.
    print_stuff(str/list):
        What do we print? ['all' | 'ngh' | 'rules | 'grammar_h' | list(str)]
    plot_type(str):
        Indicate which type of plot to draw: ['violin' | 'line' | 'MLE' | 'MAP' | ''].
    pickle_data(str):
        This tells us if we load of save the summary: ['load' | 'save' | ''].
    filename(str):
        If we're pickling, this is the file name to load/save.

    Confirmed working
    -----------------
    * run(grammar=simple_test_grammar, data=toy_3n)     [12/15]
    * run(grammar=simple_grammar_2, data=toy_3n)        [12/16]

    Note
    ----
    These currently have to be run within ipython notebook for plotting to work.
    Just open a notebook and execute the following::
        >> from SimpleDemo import *
        >> run()

    """
    if josh is 'mix':
        ParameterHypothesis = MixtureGrammarHypothesis
        DomainHypothesis = JoshConceptsHypothesis
    elif josh is 'lot':
        ParameterHypothesis = GrammarHypothesisVectorized
        DomainHypothesis = JoshConceptsHypothesis
    else:
        ParameterHypothesis = GrammarHypothesisVectorized
        DomainHypothesis = NumberGameHypothesis

    # --------------------------------------------------------------------------------------------------------
    # Enumerate some NumberGameHypotheses.

    hypotheses = []
    for fn in grammar.enumerate(d=enum_d):
        h = DomainHypothesis(grammar=grammar, domain=domain, alpha=alpha)
        h.set_value(fn)
        hypotheses.append(h)

    # --------------------------------------------------------------------------------------------------------
    # Sample NumberGameHypotheses
    # h0 = make_h0(grammar=simple_test_grammar, domain=domain, alpha=alpha)
    # mh_sampler = MHSampler(h0, data[0].input, n)
    # hypotheses = set([h for h in lot_iter(mh_sampler)])

    # --------------------------------------------------------------------------------------------------------
    # Print all NumberGameHypotheses that were generated

    if print_stuff is 'all' or 'ngh' in print_stuff:
        print '='*100, '\nNumberGameHypotheses:'
        for h in hypotheses:
            print h, h(), h.domain, h.alpha
        print 'Number of NumberGameHypotheses: ', len(hypotheses)

    # --------------------------------------------------------------------------------------------------------
    # Print all GrammarRules in our Grammar, with corresponding value index

    if print_stuff is 'all' or 'rules' in print_stuff:
        print '='*100, '\nGrammarRules:'
        rules = [r for sublist in grammar.rules.values() for r in sublist]
        for i, r in enumerate(rules):
            print i, '\t|  ', r

    # --------------------------------------------------------------------------------------------------------
    # Sample some GrammarHypotheses / load MCMCSummary from pickle

    if pickle_data == 'load':
        f = open(filename, "rb")
        mh_grammar_summary = pickle.load(f)
    else:
        grammar_h0 = ParameterHypothesis(grammar, hypotheses, propose_step=.1, propose_n=1)
        mh_grammar_sampler = MHSampler(grammar_h0, data, grammar_n, trace=False)

        summary = VectorSummary(skip=skip, cap=cap)
        if print_stuff:
            print '^*'*60, '\nGenerating GrammarHypothesis Samples\n', '^*'*60
            for i, h in enumerate(summary(mh_grammar_sampler)):
                if i % (mh_grammar_sampler.steps/20) == 0:
                    print ['%.3f' % v for v in h.value], '\n', i, '-'*100
                    print h.prior, h.likelihood, h.posterior_score
        else:
            if csv_save:
                f = open(csv_save, 'wb')
                f.close()
                for i, h in enumerate(summary(mh_grammar_sampler)):
                    if (i % (mh_grammar_sampler.steps/20) == 0):
                        with open(csv_save, 'rb') as r:
                            reader = csv.reader(r)
                            old_file = [row for row in reader]
                        with open(csv_save, 'wb') as w:
                            writer = csv.writer(w)
                            writer.writerows(old_file)
                            writer.writerow(h.value)

                pass
        return summary

    # --------------------------------------------------------------------------------------------------------
    # Plot stuff

    if plot_type:
        mh_grammar_summary.plot(plot_type)
        if plot_widget:
            return mh_grammar_summary

    if print_stuff is 'all' or 'grammar_h' in print_stuff:
        mh_grammar_summary.print_top_samples()

    # --------------------------------------------------------------------------------------------------------
    # Save pickled MCMCSummary

    if pickle_data == 'save':
        mh_grammar_summary.pickle_summary(filename=filename)


# ============================================================================================================

if __name__ == "__main__":
    path = os.getcwd()

    # --------------------------------------------------------------------------------------------------------
    # Mixture model
    # --------------------------------------------------------------------------------------------------------

    # import cProfile
    # cProfile.run("""run(grammar=mix_grammar, josh='mix', data=josh_data, domain=100,
<<<<<<< HEAD
    #                     alpha=0.9, enum_d=5, grammar_n=100, skip=1, cap=100,
    #                     print_stuff=[], plot_type='violin', pickle_data='save',
    #                     filename='/Users/ebigelow35/Desktop/skool/piantado/LOTlib/'+
    #                     'LOTlib/Examples/GrammarInference/NumberGame/'+
    #                     'mix_model_summary.p')""", filename="nonvector_mix_100iter.profile")

    # run(grammar=mix_grammar, josh='mix', data=josh_data, domain=100,
    #     alpha=0.9, enum_d=5, grammar_n=1000, cap=100,
    #     print_stuff=[], plot_type=None, plot_widget=False,
    #     pickle_data='save', filename='nonvector_mix_1000iter.p')

    # import cProfile
    # cProfile.run("""run(grammar=mix_grammar, josh='mix', data=josh_data, domain=100,
    #                     alpha=0.9, enum_d=5, grammar_n=50, skip=10, cap=100,
    #                     print_stuff=[], plot_type=[], pickle_data=False)""",
    #              filename='/Users/ebigelow35/Desktop/skool/piantado/LOTlib/LOTlib/Examples/GrammarInference'
    #                       '/NumberGame/out/profile/mix_model_50.profile')
=======
    #                     alpha=0.9, enum_d=5, grammar_n=50, skip=10, cap=100,
    #                     print_stuff=[], plot_type=[], pickle_data=False)""",
    #              filename=path+'/out/profile/mix_model_50.profile')
>>>>>>> 6ca3ab4c

    run(grammar=mix_grammar, josh='mix', data=josh_data, domain=100,
        alpha=0.9, enum_d=7, grammar_n=10000, skip=10, cap=100,
        print_stuff='', plot_type=[], pickle_data='save',
<<<<<<< HEAD
        filename='mix_model_300.p')

    # --------------------------------------------------------------------------------------------------------
    #
=======
        filename=path+'/out/p/mix_model_10000.p',
        csv_save=path+'/out/csv/mix_model_10000.csv')

    # --------------------------------------------------------------------------------------------------------
    # Individual rule probabilities model
    # --------------------------------------------------------------------------------------------------------

    # import cProfile
>>>>>>> 6ca3ab4c
    # cProfile.run("""run(grammar=individual_grammar, josh='lot', data=josh_data, domain=100,
    #                     alpha=0.9, enum_d=5, grammar_n=100, skip=10, cap=100,
    #                     print_stuff=[], plot_type=[], pickle_data=False)""",
    #              filename='/Users/ebigelow35/Desktop/skool/piantado/LOTlib/LOTlib/Examples/GrammarInference'
    #                       '/NumberGame/out/profile/individual_100.profile')
<<<<<<< HEAD
    #
    # run(grammar=individual_grammar, josh='lot', data=josh_data, domain=100,
    #     alpha=0.9, enum_d=7, grammar_n=2000, skip=10, cap=100,
    #     print_stuff='', plot_type=[], pickle_data='save',
    #     filename='/Users/ebigelow35/Desktop/skool/piantado/LOTlib/LOTlib/Examples/GrammarInference'
    #              '/NumberGame/out/p/individual_1000.p')
=======

    run(grammar=individual_grammar, josh='lot', data=josh_data, domain=100,
        alpha=0.9, enum_d=7, grammar_n=500000, skip=5000, cap=100,
        print_stuff='', plot_type=[], pickle_data='save',
        filename=path+'/out/p/individual_500000.p',
        csv_save=path+'/out/csv/individual_500000.csv')

    # --------------------------------------------------------------------------------------------------------
    # LOT grammar
    # --------------------------------------------------------------------------------------------------------
>>>>>>> 6ca3ab4c

    run(grammar=lot_grammar, josh='', data=josh_data, domain=100,
        alpha=0.9, enum_d=7, grammar_n=500000, skip=5000, cap=100,
        print_stuff='', plot_type=[], pickle_data='save',
        filename=path+'/out/p/individual_500000.p',
        csv_save=path+'/out/csv/individual_500000.csv')

    # --------------------------------------------------------------------------------------------------------
    # TESTING  |  Original number game
    # --------------------------------------------------------------------------------------------------------

    # run(grammar=complex_grammar, data=toy_2n, domain=20,
    #     alpha=0.99, enum_d=6, grammar_n=1000, skip=10, cap=100,
    #     print_stuff='rules', plot_type=[], pickle_data='save',
    #     filename='/Users/ebigelow35/Desktop/skool/piantado/LOTlib/LOTlib/Examples/GrammarInference/NumberGame'
    #              '/out/newest_complex_2n_1000.p')

    # import cProfile
    # cProfile.run("""run(grammar=complex_grammar, data=toy_npow2p1, domain=20,
    #                     alpha=0.9, enum_d=6, grammar_n=10000, skip=10, cap=100,
    #                     print_stuff=[], plot_type=[], pickle_data=False)""",
    #              filename='/Users/ebigelow35/Desktop/skool/piantado/LOTlib/LOTlib/Examples/GrammarInference'
    #                       '/NumberGame/out/1_14/vector_complex_npow2p1_10000.profile')

    # --------------------------------------------------------------------------------------------------------



#
#
# '''print distribution over power rule:  [prior, likelihood, posterior]'''
# # vals, posteriors = grammar_h0.rule_distribution(data, 'ipowf_', np.arange(0.1, 5., 0.1))
# # print_dist(vals, posteriors)
# #visualize_dist(vals, posteriors, 'union_')

<|MERGE_RESOLUTION|>--- conflicted
+++ resolved
@@ -167,39 +167,13 @@
 
     # import cProfile
     # cProfile.run("""run(grammar=mix_grammar, josh='mix', data=josh_data, domain=100,
-<<<<<<< HEAD
-    #                     alpha=0.9, enum_d=5, grammar_n=100, skip=1, cap=100,
-    #                     print_stuff=[], plot_type='violin', pickle_data='save',
-    #                     filename='/Users/ebigelow35/Desktop/skool/piantado/LOTlib/'+
-    #                     'LOTlib/Examples/GrammarInference/NumberGame/'+
-    #                     'mix_model_summary.p')""", filename="nonvector_mix_100iter.profile")
-
-    # run(grammar=mix_grammar, josh='mix', data=josh_data, domain=100,
-    #     alpha=0.9, enum_d=5, grammar_n=1000, cap=100,
-    #     print_stuff=[], plot_type=None, plot_widget=False,
-    #     pickle_data='save', filename='nonvector_mix_1000iter.p')
-
-    # import cProfile
-    # cProfile.run("""run(grammar=mix_grammar, josh='mix', data=josh_data, domain=100,
-    #                     alpha=0.9, enum_d=5, grammar_n=50, skip=10, cap=100,
-    #                     print_stuff=[], plot_type=[], pickle_data=False)""",
-    #              filename='/Users/ebigelow35/Desktop/skool/piantado/LOTlib/LOTlib/Examples/GrammarInference'
-    #                       '/NumberGame/out/profile/mix_model_50.profile')
-=======
     #                     alpha=0.9, enum_d=5, grammar_n=50, skip=10, cap=100,
     #                     print_stuff=[], plot_type=[], pickle_data=False)""",
     #              filename=path+'/out/profile/mix_model_50.profile')
->>>>>>> 6ca3ab4c
 
     run(grammar=mix_grammar, josh='mix', data=josh_data, domain=100,
         alpha=0.9, enum_d=7, grammar_n=10000, skip=10, cap=100,
         print_stuff='', plot_type=[], pickle_data='save',
-<<<<<<< HEAD
-        filename='mix_model_300.p')
-
-    # --------------------------------------------------------------------------------------------------------
-    #
-=======
         filename=path+'/out/p/mix_model_10000.p',
         csv_save=path+'/out/csv/mix_model_10000.csv')
 
@@ -208,20 +182,11 @@
     # --------------------------------------------------------------------------------------------------------
 
     # import cProfile
->>>>>>> 6ca3ab4c
     # cProfile.run("""run(grammar=individual_grammar, josh='lot', data=josh_data, domain=100,
     #                     alpha=0.9, enum_d=5, grammar_n=100, skip=10, cap=100,
     #                     print_stuff=[], plot_type=[], pickle_data=False)""",
     #              filename='/Users/ebigelow35/Desktop/skool/piantado/LOTlib/LOTlib/Examples/GrammarInference'
     #                       '/NumberGame/out/profile/individual_100.profile')
-<<<<<<< HEAD
-    #
-    # run(grammar=individual_grammar, josh='lot', data=josh_data, domain=100,
-    #     alpha=0.9, enum_d=7, grammar_n=2000, skip=10, cap=100,
-    #     print_stuff='', plot_type=[], pickle_data='save',
-    #     filename='/Users/ebigelow35/Desktop/skool/piantado/LOTlib/LOTlib/Examples/GrammarInference'
-    #              '/NumberGame/out/p/individual_1000.p')
-=======
 
     run(grammar=individual_grammar, josh='lot', data=josh_data, domain=100,
         alpha=0.9, enum_d=7, grammar_n=500000, skip=5000, cap=100,
@@ -232,7 +197,6 @@
     # --------------------------------------------------------------------------------------------------------
     # LOT grammar
     # --------------------------------------------------------------------------------------------------------
->>>>>>> 6ca3ab4c
 
     run(grammar=lot_grammar, josh='', data=josh_data, domain=100,
         alpha=0.9, enum_d=7, grammar_n=500000, skip=5000, cap=100,
