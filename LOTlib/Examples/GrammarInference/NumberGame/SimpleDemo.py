--- conflicted
+++ resolved
@@ -286,17 +286,6 @@
     # LOT grammar
     # --------------------------------------------------------------------------------------------------------
 
-<<<<<<< HEAD
-    # run(grammar=lot_grammar, data=josh_data, domain=100, alpha=0.9, grammar_n=0, print_stuff='',
-    #     ngh='mcmc100000save', ngh_file=path+'/hypo/mcmc50000.p')
-
-    for i in range(0, 5):
-        run(grammar=lot_grammar, josh='', data=josh_data, domain=100, alpha=0.9,
-            ngh='load', ngh_file=path+'/hypo/mcmc50000.p',
-            grammar_n=30000, skip=30, cap=1000,
-            print_stuff='', plot_type='', gh_pickle='',
-            csv_save=path+'/out/1_24/lot_30k_'+str(i))
-=======
     run(grammar=lot_grammar, data=josh_data, domain=100, alpha=0.9, grammar_n=0, print_stuff='',
         ngh='mcmc100save', ngh_file=path+'/hypo/mcmc50000.p')
 
@@ -306,7 +295,6 @@
     #     print_stuff='samples', plot_type='', gh_pickle='save',
     #     gh_file=path+'/out/1_24/lot_100k.p',
     #     csv_save=path+'/out/1_24/lot_100k')
->>>>>>> 61ac0ae7
 
     # --------------------------------------------------------------------------------------------------------
     # TESTING  |  Original number game
